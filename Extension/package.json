--- conflicted
+++ resolved
@@ -2,11 +2,7 @@
   "name": "cpptools",
   "displayName": "C/C++",
   "description": "C/C++ IntelliSense, debugging, and code browsing.",
-<<<<<<< HEAD
-  "version": "0.28.0",
-=======
-  "version": "0.28.1-master",
->>>>>>> 8a2e6738
+  "version": "0.28.1",
   "publisher": "ms-vscode",
   "preview": true,
   "icon": "LanguageCCPP_color_128x.png",
