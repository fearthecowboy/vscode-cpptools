// Place your settings in this file to overwrite default and user settings.
{
    "files.exclude": {
        "out": false // set this to true to hide the "out" folder with the compiled JS files
    },
    "search.exclude": {
        "out": true // set this to false to include "out" folder in search results
    },
    "files.associations": {
        "**/bin/definitions/**/*.json": "jsonl",
    },
    "typescript.tsdk": "./node_modules/typescript/lib", // we want to use the TS server from our node_modules folder to control its version
    // if you install the mocha test explorer extension, you can run the unit tests from the test explorer UI
    "testExplorer.useNativeTesting": true,
    "mochaExplorer.files": "./**/unit/**/*.test.js",
    "mochaExplorer.watch": "./**/unit/**/*.test.js",
    "mochaExplorer.ignore": [
        "**/*skip*",
        "**/dist/test/**/*.d.ts",
        "**/node_modules/**"
    ],
    "mochaExplorer.debuggerConfig": "MochaTest",
    "mochaExplorer.logpanel": true,
    "mochaExplorer.timeout": 500000,
    "mochaExplorer.require": [
        "source-map-support/register"
    ],
    "mochaExplorer.monkeyPatch": true,
    "[json]": {
        "editor.formatOnSave": true,
        "editor.defaultFormatter": "vscode.json-language-features",
        "editor.tabSize": 4,
        "files.insertFinalNewline": true
    },
    "[jsonc]": {
        "editor.formatOnSave": true,
        "editor.defaultFormatter": "vscode.json-language-features",
        "editor.tabSize": 4,
        "files.insertFinalNewline": true
    },
    "[typescript]": {
        "editor.tabSize": 4,
        "editor.defaultFormatter": "dbaeumer.vscode-eslint",
        "editor.formatOnSave": true,
        "files.insertFinalNewline": true,
        "editor.codeActionsOnSave": {
            "source.fixAll.eslint": true,
            "source.organizeImports": true
        },
    },
    "eslint.format.enable": true,
    "[javascript]": {
        "editor.tabSize": 4,
    },
<<<<<<< HEAD
    "[jsonl]": {
        "editor.tabSize": 2,
    },
=======
    "eslint.workingDirectories": [
        {
            "changeProcessCWD": true,
            "directory": "./",
        },
        {
            "changeProcessCWD": true,
            "directory": "./.scripts",
        }
    ],
>>>>>>> d6722da7
}<|MERGE_RESOLUTION|>--- conflicted
+++ resolved
@@ -52,11 +52,9 @@
     "[javascript]": {
         "editor.tabSize": 4,
     },
-<<<<<<< HEAD
     "[jsonl]": {
         "editor.tabSize": 2,
     },
-=======
     "eslint.workingDirectories": [
         {
             "changeProcessCWD": true,
@@ -67,5 +65,4 @@
             "directory": "./.scripts",
         }
     ],
->>>>>>> d6722da7
 }