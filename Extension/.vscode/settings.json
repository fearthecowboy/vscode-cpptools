--- conflicted
+++ resolved
@@ -49,13 +49,8 @@
     "eslint.format.enable": true,
     "[javascript]": {
         "editor.tabSize": 4,
-<<<<<<< HEAD
     },
     "[jsonl]": {
         "editor.tabSize": 2,
     },
-    []
-=======
-    }
->>>>>>> 3e56edae
 }