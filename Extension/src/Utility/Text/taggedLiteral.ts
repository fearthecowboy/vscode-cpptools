--- conflicted
+++ resolved
@@ -1,291 +1,272 @@
-/* --------------------------------------------------------------------------------------------
- * Copyright (c) Microsoft Corporation. All Rights Reserved.
- * See 'LICENSE' in the project root for license information.
- * ------------------------------------------------------------------------------------------ */
-
-/* eslint-disable @typescript-eslint/no-non-null-assertion */
-
-import { safeEval } from '../Sandbox/sandbox';
-import { is } from '../System/guards';
-import { Primitive } from '../System/types';
-import { isIdentifierPart, isIdentifierStart } from './characterCodes';
-
-/** simple dynamic tagged literal implementation */
-export function taggedLiteral(templateString: string, templateVars: Record<string, any>): string {
-    return safeEval(`\`${templateString.replace('\\', '\\\\').replace(/`/, '\`')}\`;`, templateVars) as string;
-}
-
-function parseTaggedLiteral(templateString: string) {
-    // must parse the inside of JavaScript tagged literal format
-    // and ensure that escape sequences like \n \t \r \$ are handled correctly
-    const result = {
-        template: new Array<string>(),
-        expressions: new Array<string>(),
-        state: 'text' as 'text' | 'escape' | 'dollar' | 'substitution' | 'error' | 'ok',
-        message: ''
-    };
-
-    let template = '';
-    let expression = '';
-
-    for (const char of templateString) {
-        switch (result.state) {
-            case 'text':
-                switch (char) {
-                    case '\\':
-                        result.state = 'escape';
-                        continue;
-                    case '$':
-                        result.state = 'dollar';
-                        continue;
-                }
-                template += char;
-                continue;
-
-            case 'escape':
-                template = `${template}\\${char}`;
-                result.state = 'text';
-                continue;
-
-            case 'dollar':
-                if (char === '{') {
-                    result.state = 'substitution';
-                    result.template.push(template);
-                    template = '';
-                    continue;
-                }
-                template = `${template}$${char}`;
-                result.state = 'text';
-                continue;
-
-            case 'substitution':
-                switch (char) {
-                    case '}':
-                        result.expressions.push(expression);
-                        expression = '';
-                        result.state = 'text';
-                        continue;
-
-                    // ...case ' ':
-                    case '\t':
-                    case '\r':
-                    case '\n':
-                        continue; // ignore whitespace
-
-                    case ':':
-                    case '.':
-                        expression += ':';
-                        continue;
-                }
-                if (expression) {
-                    if (isIdentifierPart(char.codePointAt(0)!) || char === '-' || char === '/' || char === ';' || char === ' ') {
-                        expression += char;
-                        continue;
-                    }
-<<<<<<< HEAD
-                    // error, fall thru
-                } else if (isIdentifierStart(char.codePointAt(0)!) || char === '-' || char === '/' || char === ';' || char === ' ') {
-=======
-                    // error, fall through
-                } else if (isIdentifierStart(char.codePointAt(0)!) || char === '-' || char === '/') {
->>>>>>> 78695ec4
-                    expression += char;
-                    continue;
-                }
-
-                // not a valid character for an expression
-                result.state = 'error';
-                result.message = `Unexpected character '${char}' in expression ${expression}`;
-                return result;
-        }
-    }
-
-    switch (result.state) {
-        case 'escape':
-            result.state = 'error';
-            result.message = 'Unexpected end of string (trailing backslash)';
-            return result;
-        case 'substitution':
-            result.state = 'error';
-            result.message = 'Unexpected end of string parsing expression ${ ';
-            return result;
-        case 'dollar':
-            template += '$';
-            break;
-    }
-    result.state = 'ok';
-    result.template.push(template);
-    return result;
-}
-
-function split(expression: string) {
-    return (expression.match(/(.*?):(.*)/) || ['', '', expression]).slice(1);
-}
-
-async function resolveValue(expression: string, context: Record<string, any>, customResolver: CustomResolver = async (_prefix: string, _expression: string) => ''): Promise<string> {
-    if (!expression) {
-        return '';
-    }
-
-    const [prefix, suffix] = split(expression);
-
-    function joinIfArray(value: any, separator = '\u0007') {
-        return Array.isArray(value) ? value.join(separator) : value.toString();
-    }
-
-    if (prefix) {
-        const variable = context[prefix];
-<<<<<<< HEAD
-        if (variable !== undefined && variable !== null) {                  // did we get back an actual value
-            // its a child of a variable
-            return joinIfArray(suffix.includes(':') ?                         // is the suffix another expression?
-                resolveValue(suffix, variable) :                                // Yeah, resolve it
-                variable[suffix] ?? await customResolver(prefix, suffix) ?? '');      // No, return the member of the variable, or dynamic, or empty string
-=======
-        if (variable !== undefined && variable !== null) { // did we get back an actual value
-            // it's a child of a variable
-            return joinIfArray(suffix.includes(':') ? // is the suffix another expression?
-                resolveValue(suffix, variable) : // Yeah, resolve it
-                variable[suffix] ?? customResolver(prefix, suffix) ?? ''); // No, return the member of the variable, or dynamic, or empty string
->>>>>>> 78695ec4
-        }
-
-        // no variable by that name, so return the dynamic value, or an empty string
-        return joinIfArray(await customResolver(prefix, suffix) ?? '');
-    }
-
-    // look up the value in the variables, or ask the dynamic function to resolve it, failing that, an empty string
-    return joinIfArray(context[suffix] ?? await customResolver(prefix, suffix) ?? '');
-}
-
-// eslint-disable-next-line @typescript-eslint/naming-convention
-class as {
-    /** returns the value as a number (NOT NaN) or undefined */
-    static number(value: any): number | undefined {
-        if (isNaN(value)) {
-            return undefined;
-        }
-        value = parseFloat(value);
-        return isNaN(value) ? undefined : value;
-    }
-
-    /** returns the value as an integer number (NOT NaN) or undefined */
-    static integer(value: any): number | undefined {
-        value = as.number(value);
-        return value === undefined ? undefined : Math.floor(value);
-    }
-
-    /** returns the value as a number (NOT NaN) or undefined */
-    static float(value: any): number | undefined {
-        return as.number(value); // all numbers can be floats
-    }
-
-    /** returns the value as a boolean or undefined */
-    static boolean(value: any): boolean | undefined {
-        switch (value) {
-            case true:
-            case 'true':
-                return true;
-            case false:
-            case 'false':
-                return false;
-        }
-        return undefined;
-    }
-
-    static primitive(value: any): Primitive | undefined {
-        switch (typeof value) {
-            case 'string':
-                return as.number(value) ?? as.boolean(value) ?? value;
-
-            case 'number':
-                return isNaN(value) ? undefined : value;
-
-            case 'boolean':
-                return value;
-
-            default:
-                return undefined;
-        }
-    }
-
-    static string(value: any): string | undefined {
-        switch (typeof value) {
-            case 'object':
-                return undefined;
-
-            case 'string':
-                return value;
-
-            case 'number':
-            case 'boolean':
-                return isFinite(value as any) ? value.toString() : undefined;
-
-            default:
-                return undefined;
-        }
-    }
-
-    static js(value: any): Primitive | undefined {
-        return JSON.stringify(as.primitive(value));
-    }
-}
-
-export type CustomResolver = (prefix: string, expression: string) => Promise<string>;
-
-export async function render(templateStrings: string[], context: Record<string, any>, customResolver?: CustomResolver, ensureValuesAreValidJS?: boolean): Promise<string[]>;
-export async function render(templateString: string, context: Record<string, any>, customResolver?: CustomResolver, ensureValuesAreValidJS?: boolean): Promise<string>;
-export async function render(templateString: string | string[], context: Record<string, any>, customResolver: CustomResolver = async (_prefix: string, _expression: string) => '', asJs = false): Promise<string | string[]> {
-    if (Array.isArray(templateString)) {
-        return Promise.all(templateString.map(each => render(each, context, customResolver, asJs)));
-    }
-
-    // quick exit if it's not a templated string
-    if (!templateString.includes('${')) {
-        return templateString;
-    }
-
-    const { template, expressions, state, message } = parseTaggedLiteral(templateString);
-    const stabilize = asJs ? as.js : (x: string) => as.string(x) ?? '';
-<<<<<<< HEAD
-
-    if (state === 'error') {
-        console.error(`Error parsing tagged literal: ${message}`);
-        return message;
-    }
-
-    let result = '';
-    for (let index = 0; index < template.length; ++index) {
-        const each = template[index];
-        result = `${result}${stabilize(await resolveValue(expressions[index - 1], context, customResolver))}${each}`;
-    }
-
-    // if the result isn't the same as the original, but still has template strings, resolve any additional ones we can.
-    return result !== templateString && result.includes('${') ? render(result, context, customResolver, asJs) : result;
-=======
-    return state === 'error' ?
-        message : // return the error message if the parse failed. (this is fatal anyways)
-        template.reduce((result, each, index) => `${result}${stabilize(resolveValue(expressions[index - 1], context, customResolver))}${each}`); // resolve the inline expressions and join the template
->>>>>>> 78695ec4
-}
-
-export async function evaluateExpression(expression: string, context: Record<string, any>, customResolver: CustomResolver = async (_prefix: string, _expression: string) => ''): Promise<Primitive | undefined> {
-    const result = expression.match(/\!|==|!=|>=|<=|>|<|\?|\|\||&&/) ? safeEval(await render(expression, context, customResolver, true)) as Primitive : await render(expression, context, customResolver);
-    return result === '' || result === 'undefined' || result === 'null' || result === null ? undefined : result;
-}
-
-export async function recursiveRender<T extends Record<string, any>>(obj: T, context: Record<string, any>, customResolver = async (_prefix: string, _expression: string) => ''): Promise<T> {
-    const result = (is.array(obj) ? [] : {}) as Record<string, any>;
-    for (const [key, value] of Object.entries(obj)) {
-        const newKey = is.string(key) && key.includes('${') ? await render(key, context, customResolver) : key;
-
-        if (is.string(value)) {
-            result[newKey] = await evaluateExpression(value, context, customResolver);
-        } else if (typeof value === 'object') {
-            result[newKey] = await recursiveRender(value, context, customResolver);
-        } else {
-            result[newKey] = value;
-        }
-    }
-    return result as T;
-}
+/* --------------------------------------------------------------------------------------------
+ * Copyright (c) Microsoft Corporation. All Rights Reserved.
+ * See 'LICENSE' in the project root for license information.
+ * ------------------------------------------------------------------------------------------ */
+
+/* eslint-disable @typescript-eslint/no-non-null-assertion */
+
+import { safeEval } from '../Sandbox/sandbox';
+import { is } from '../System/guards';
+import { Primitive } from '../System/types';
+import { isIdentifierPart, isIdentifierStart } from './characterCodes';
+
+/** simple dynamic tagged literal implementation */
+export function taggedLiteral(templateString: string, templateVars: Record<string, any>): string {
+    return safeEval(`\`${templateString.replace('\\', '\\\\').replace(/`/, '\`')}\`;`, templateVars) as string;
+}
+
+function parseTaggedLiteral(templateString: string) {
+    // must parse the inside of JavaScript tagged literal format
+    // and ensure that escape sequences like \n \t \r \$ are handled correctly
+    const result = {
+        template: new Array<string>(),
+        expressions: new Array<string>(),
+        state: 'text' as 'text' | 'escape' | 'dollar' | 'substitution' | 'error' | 'ok',
+        message: ''
+    };
+
+    let template = '';
+    let expression = '';
+
+    for (const char of templateString) {
+        switch (result.state) {
+            case 'text':
+                switch (char) {
+                    case '\\':
+                        result.state = 'escape';
+                        continue;
+                    case '$':
+                        result.state = 'dollar';
+                        continue;
+                }
+                template += char;
+                continue;
+
+            case 'escape':
+                template = `${template}\\${char}`;
+                result.state = 'text';
+                continue;
+
+            case 'dollar':
+                if (char === '{') {
+                    result.state = 'substitution';
+                    result.template.push(template);
+                    template = '';
+                    continue;
+                }
+                template = `${template}$${char}`;
+                result.state = 'text';
+                continue;
+
+            case 'substitution':
+                switch (char) {
+                    case '}':
+                        result.expressions.push(expression);
+                        expression = '';
+                        result.state = 'text';
+                        continue;
+
+                    // ...case ' ':
+                    case '\t':
+                    case '\r':
+                    case '\n':
+                        continue; // ignore whitespace
+
+                    case ':':
+                    case '.':
+                        expression += ':';
+                        continue;
+                }
+                if (expression) {
+                    if (isIdentifierPart(char.codePointAt(0)!) || char === '-' || char === '/' || char === ';' || char === ' ') {
+                        expression += char;
+                        continue;
+                    }
+                    // error, fall through
+                } else if (isIdentifierStart(char.codePointAt(0)!) || char === '-' || char === '/' || char === ';' || char === ' ') {
+                    expression += char;
+                    continue;
+                }
+
+                // not a valid character for an expression
+                result.state = 'error';
+                result.message = `Unexpected character '${char}' in expression ${expression}`;
+                return result;
+        }
+    }
+
+    switch (result.state) {
+        case 'escape':
+            result.state = 'error';
+            result.message = 'Unexpected end of string (trailing backslash)';
+            return result;
+        case 'substitution':
+            result.state = 'error';
+            result.message = 'Unexpected end of string parsing expression ${ ';
+            return result;
+        case 'dollar':
+            template += '$';
+            break;
+    }
+    result.state = 'ok';
+    result.template.push(template);
+    return result;
+}
+
+function split(expression: string) {
+    return (expression.match(/(.*?):(.*)/) || ['', '', expression]).slice(1);
+}
+
+async function resolveValue(expression: string, context: Record<string, any>, customResolver: CustomResolver = async (_prefix: string, _expression: string) => ''): Promise<string> {
+    if (!expression) {
+        return '';
+    }
+
+    const [prefix, suffix] = split(expression);
+
+    function joinIfArray(value: any, separator = '\u0007') {
+        return Array.isArray(value) ? value.join(separator) : value.toString();
+    }
+
+    if (prefix) {
+        const variable = context[prefix];
+        if (variable !== undefined && variable !== null) { // did we get back an actual value
+            // its a child of a variable
+            return joinIfArray(suffix.includes(':') ? // is the suffix another expression?
+                resolveValue(suffix, variable) : // Yeah, resolve it
+                variable[suffix] ?? await customResolver(prefix, suffix) ?? ''); // No, return the member of the variable, or dynamic, or empty string
+        }
+
+        // no variable by that name, so return the dynamic value, or an empty string
+        return joinIfArray(await customResolver(prefix, suffix) ?? '');
+    }
+
+    // look up the value in the variables, or ask the dynamic function to resolve it, failing that, an empty string
+    return joinIfArray(context[suffix] ?? await customResolver(prefix, suffix) ?? '');
+}
+
+// eslint-disable-next-line @typescript-eslint/naming-convention
+class as {
+    /** returns the value as a number (NOT NaN) or undefined */
+    static number(value: any): number | undefined {
+        if (isNaN(value)) {
+            return undefined;
+        }
+        value = parseFloat(value);
+        return isNaN(value) ? undefined : value;
+    }
+
+    /** returns the value as an integer number (NOT NaN) or undefined */
+    static integer(value: any): number | undefined {
+        value = as.number(value);
+        return value === undefined ? undefined : Math.floor(value);
+    }
+
+    /** returns the value as a number (NOT NaN) or undefined */
+    static float(value: any): number | undefined {
+        return as.number(value); // all numbers can be floats
+    }
+
+    /** returns the value as a boolean or undefined */
+    static boolean(value: any): boolean | undefined {
+        switch (value) {
+            case true:
+            case 'true':
+                return true;
+            case false:
+            case 'false':
+                return false;
+        }
+        return undefined;
+    }
+
+    static primitive(value: any): Primitive | undefined {
+        switch (typeof value) {
+            case 'string':
+                return as.number(value) ?? as.boolean(value) ?? value;
+
+            case 'number':
+                return isNaN(value) ? undefined : value;
+
+            case 'boolean':
+                return value;
+
+            default:
+                return undefined;
+        }
+    }
+
+    static string(value: any): string | undefined {
+        switch (typeof value) {
+            case 'object':
+                return undefined;
+
+            case 'string':
+                return value;
+
+            case 'number':
+            case 'boolean':
+                return isFinite(value as any) ? value.toString() : undefined;
+
+            default:
+                return undefined;
+        }
+    }
+
+    static js(value: any): Primitive | undefined {
+        return JSON.stringify(as.primitive(value));
+    }
+}
+
+export type CustomResolver = (prefix: string, expression: string) => Promise<string>;
+
+export async function render(templateStrings: string[], context: Record<string, any>, customResolver?: CustomResolver, ensureValuesAreValidJS?: boolean): Promise<string[]>;
+export async function render(templateString: string, context: Record<string, any>, customResolver?: CustomResolver, ensureValuesAreValidJS?: boolean): Promise<string>;
+export async function render(templateString: string | string[], context: Record<string, any>, customResolver: CustomResolver = async (_prefix: string, _expression: string) => '', asJs = false): Promise<string | string[]> {
+    if (Array.isArray(templateString)) {
+        return Promise.all(templateString.map(each => render(each, context, customResolver, asJs)));
+    }
+
+    // quick exit if it's not a templated string
+    if (!templateString.includes('${')) {
+        return templateString;
+    }
+
+    const { template, expressions, state, message } = parseTaggedLiteral(templateString);
+    const stabilize = asJs ? as.js : (x: string) => as.string(x) ?? '';
+
+    if (state === 'error') {
+        console.error(`Error parsing tagged literal: ${message}`);
+        return message;
+    }
+
+    let result = '';
+    for (let index = 0; index < template.length; ++index) {
+        const each = template[index];
+        result = `${result}${stabilize(await resolveValue(expressions[index - 1], context, customResolver))}${each}`;
+    }
+
+    // if the result isn't the same as the original, but still has template strings, resolve any additional ones we can.
+    return result !== templateString && result.includes('${') ? render(result, context, customResolver, asJs) : result;
+}
+
+export async function evaluateExpression(expression: string, context: Record<string, any>, customResolver: CustomResolver = async (_prefix: string, _expression: string) => ''): Promise<Primitive | undefined> {
+    const result = expression.match(/\!|==|!=|>=|<=|>|<|\?|\|\||&&/) ? safeEval(await render(expression, context, customResolver, true)) as Primitive : await render(expression, context, customResolver);
+    return result === '' || result === 'undefined' || result === 'null' || result === null ? undefined : result;
+}
+
+export async function recursiveRender<T extends Record<string, any>>(obj: T, context: Record<string, any>, customResolver = async (_prefix: string, _expression: string) => ''): Promise<T> {
+    const result = (is.array(obj) ? [] : {}) as Record<string, any>;
+    for (const [key, value] of Object.entries(obj)) {
+        const newKey = is.string(key) && key.includes('${') ? await render(key, context, customResolver) : key;
+
+        if (is.string(value)) {
+            result[newKey] = await evaluateExpression(value, context, customResolver);
+        } else if (typeof value === 'object') {
+            result[newKey] = await recursiveRender(value, context, customResolver);
+        } else {
+            result[newKey] = value;
+        }
+    }
+    return result as T;
+}