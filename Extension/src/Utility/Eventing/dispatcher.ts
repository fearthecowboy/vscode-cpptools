/* --------------------------------------------------------------------------------------------
 * Copyright (c) Microsoft Corporation. All Rights Reserved.
 * See 'LICENSE' in the project root for license information.
 * ------------------------------------------------------------------------------------------ */

/* eslint-disable @typescript-eslint/no-unused-vars */
/* eslint-disable @typescript-eslint/unified-signatures */

import { readFile } from 'node:fs/promises';
import { ManualPromise } from '../Async/manualPromise';
import { ManualSignal } from '../Async/manualSignal';
import { returns } from '../Async/returns';
import { filepath } from '../Filesystem/filepath';
import { hasErrors } from '../Sandbox/interfaces';
import { Sandbox } from '../Sandbox/sandbox';
import { collectGarbage } from '../System/garbageCollector';
import { is } from '../System/guards';
import { isAnonymousObject, members, typeOf } from '../System/info';
import { getOrAdd } from '../System/map';
import { verbose } from '../Text/streams';
import { Descriptors } from './descriptor';
import { parse } from './eventParser';
import { ArbitraryObject, Callback, Continue, EventData, EventStatus, Subscriber, Subscription, Unsubscribe } from './interfaces';

interface Event<TInput = any, TResult = void> {
    readonly name: string;
    readonly descriptors: Descriptors;

    completed?: ManualPromise<EventStatus | TResult>;
    readonly variableArgs: any[];
    source?: ArbitraryObject;
    data?: TInput;
    text?: string;
}

const sandbox = new Sandbox();

const syncHandlers = new Map<string, Subscriber[]>();
const asyncHandlers = new Map<string, Subscriber[]>();

const queue = new Array<Event<any, any>>();
const current = new Set<Callback>();

// eslint-disable-next-line @typescript-eslint/naming-convention
export const DispatcherBusy = new ManualSignal<void>();

/** starts the processing of the event queue. */
async function drain() {
    DispatcherBusy.reset();
    let event: Event | undefined;
    // eslint-disable-next-line no-cond-assign
    while (event = queue.shift()) {
        await dispatch(event);
    }
    DispatcherBusy.resolve();
}

/** dispatch the applicable handlers for an event  */
async function dispatch<TResult>(event: Event<any, TResult>): Promise<void> {
    // check the sync handlers first
    let resultValue: EventStatus | TResult | undefined = Continue;

    // sync handlers run and await one at a time
    // technically, it's possible for other events to run while a sync handler is running
    // but that doesn't make any difference; the sync handler will still run to completion
    // before the next handler is dispatched.
    for (const [callback, captures] of getHandlers(event, syncHandlers)) {
        try {
            // keep track of which handlers are currently running
            current.add(callback);

            // call the callback, collate the result.
            let r = callback(event as EventData, ...captures);
            r = is.promise(r) ? await r.catch(e => {
                console.error(e);
                return undefined;
            }) : r;

            // if it is an event/request (as opposed to a notification), then process it.
            if (is.promise(event.completed)) {
                // if they returned some kind of value, then use that as the result, otherwise, use the default
                resultValue = r as TResult | EventStatus;

                if (is.cancelled(resultValue)) {
<<<<<<< HEAD
                    event.completed.resolve(resultValue);  // the event has been cancelled
=======
                    return event.completed.resolve(resultValue); // the event has been cancelled
>>>>>>> 78695ec4
                }
            }
        } catch (e: any) {
            console.error(e);
            // if the handler throws, it isn't a reason to cancel the event
        } finally {
            // clear the callback from the current set
            current.delete(callback);
        }
    }

    // then the async handlers (for events with possible result handling)

    if (!is.promise(event.completed)) {
        // no event.completed, which means this is a notifier
        // since notifiers are not cancellable, we can run them all in parallel
        // and they don't need to worry about reentrancy
        for (const [callback, captures] of getHandlers(event, asyncHandlers)) {
            // call the event handler, but don't await it
            // we don't care about the result, and we don't want to block
            // (if the handler throws, too bad)
            try { void callback(event as EventData, ...captures); } catch (e: any) {
                console.error(e);
                /* ignore */
            }
        }
        return;
    }
    // this is an event/request (supports a result or cancellation)
    // when these are called, they are permitted to work in parallel, and we await them all at the end
    // the first one to respond with a non-Continue result will be the result of the event
    // (if a handler wants to cancel the event before others run, it should be marked with 'await' so that it runs first)
    const results = new Array<any | Promise<any>>(resultValue);

    for (const [callback, captures] of getHandlers(event, asyncHandlers)) {
        // keep track of which handlers are currently running
        current.add(callback);

        // call the event handler, but capture the result
        try {
            const r = callback(event as EventData, ...captures);
            results.push(is.promise(r) ? r.catch(returns.undefined).finally(() => current.delete(callback)) : r);
        } catch (e: any) {
            // if the handler throws, not our problem.
            console.error(e);
        } finally {
            // we should remove it from the current set
            current.delete(callback);
        }
    }

    // wait for all the async handlers to complete
    // and return the first result that isn't 'Continue'
    event.completed.resolve((await Promise.all(results)).find((each: any) => each !== Continue));
}

function* getHandlers<TResult>(event: Event<any, TResult>, category: Map<string, Subscriber[]>): Iterable<[Callback, string[]]> {
    if (category.size === 0) {
        return;
    }

    loop:
    for (const subscriber of [...category.get(event.name) || [], ...category.get('*') || []]) {
        if (current.has(subscriber.handler)) {
            // the current callback is executing, and is (either directly or indirectly) the source of the event
            // so, we don't want to execute it again.
            continue;
        }

        // when the subscriber is bound to a specific object, then the source must match
        if (subscriber.eventSource && subscriber.eventSource.deref() !== event.source) {
            continue;
        }

        const captures = [] as string[];

        // now we can check discriminators to see if they match
        for (const [name, discriminator] of subscriber.filters) {
            // verify we have a matching descriptor/eventname in the set

            // get the descriptor text values
            const strings = name === event.name || name === '*' ? [] : event.descriptors.get(name);
            if (!strings) {
                // the event name isn't a match (or wildcard), and it doesn't have a descriptor with that name
                continue loop;
            }

            if (discriminator === true) {
                continue;
            }

            // eslint-disable-next-line @typescript-eslint/no-non-null-assertion
            if (!discriminator(event.data || event.source, [...strings, event.text!], captures)) {
                // the filter (if it exists) didn't match, so skip this handler
                continue loop;
            }
        }

        // looks like we have a match
        yield [subscriber.handler, captures];
    }
}
const boundSubscribers = new WeakMap<ArbitraryObject, (() => void)[]>();
const autoUnsubscribe = new FinalizationRegistry((unsubscribe: () => void) => {
    unsubscribe();
});

export function removeAllListeners(eventSrc: ArbitraryObject) {
    if (eventSrc) {
        // call unsubscribe
        const all = boundSubscribers.get(eventSrc);
        if (all) {
            verbose(`Unsubscribing all from ${typeOf(eventSrc)}`);
            for (const unsubscribe of all) {
                unsubscribe();
            }
        }
        autoUnsubscribe.unregister(eventSrc);
        collectGarbage();
    }
}

/** Subscribe to an event given a trigger expression */
export function on<T>(triggerExpression: string, callback: Callback<T>, eventSrc?: ArbitraryObject): Unsubscribe {
    // parse the event expression into a chain of checks
    const [isSync, once, filters, eventSource] = parse(triggerExpression, eventSrc);
    out:
    if ((global as any).DEVMODE && is.emitter(eventSrc)) {
        const filterNames = [...filters.keys()];
        for (const filterName of filterNames) {
            if (eventSrc.isKnownEvent(filterName)) {
                break out;
            }
        }
        // this is not always an error (as an emitter may not know about all the events it emits in advance)
        // but I like to know if it's happening so I can fix it if I can.
        verbose(`Handler with ${filterNames} [${triggerExpression}] has no events in ${typeOf(eventSrc)}`);
    }
    const subscriber = {
        filters,
        eventSource: eventSource ? new WeakRef(eventSource) : undefined,
        handler: undefined as any
    } as Subscriber;

    // pick the right subscription map depending on if it is an await call or not
    const subscription = isSync ? syncHandlers : asyncHandlers;

    for (const eventName of filters.keys()) {
        // add the handler to the front of the array for that event
        // (since we want newer handlers to run first)
        getOrAdd(subscription, eventName, []).unshift(subscriber);
    }

    // create a function that will remove the handler from the chain
    const unsubscribe = () => {
        for (const eventName of filters.keys()) {
            // remove it from the queue from whence it came
            const subscribers = subscription.get(eventName);
            if (subscribers) {
                const i = subscribers.indexOf(subscriber);
                if (i >= 0) {
                    subscribers.splice(i, 1);
                    // if there are no more listeners for that handler, remove the array too.
                    if (subscribers.length === 0) {
                        subscription.delete(eventName);
                    }
                }
            }
        }
    };

    // setup auto unsubscribe when a bound object is garbage collected
    if (eventSource) {
        autoUnsubscribe.register(eventSource, unsubscribe);
        getOrAdd(boundSubscribers, eventSource, []).push(unsubscribe);
    }

    // set the callback into the handler object (with auto-unsubscribe if it is a 'once' handler)
    subscriber.handler = once ? (...args) => { unsubscribe(); return callback(...args); } : callback;

    return unsubscribe;
}

/** Subscribe to an event given a trigger expression, only for a single time  */
export function once<T>(triggerExpression: string, callback: Callback<T>, eventSrc?: ArbitraryObject): Unsubscribe {
    return on(`once ${triggerExpression}`, callback, eventSrc);
}

export function subscribe(subscriber: Record<string, Callback>, options?: { bindAll?: boolean; eventSource?: ArbitraryObject }): Unsubscribe;
export function subscribe(subscriber: string, options?: { folder?: string; bindAll?: boolean; eventSource?: ArbitraryObject; once?: boolean }): Promise<Unsubscribe>;
export function subscribe<T extends Record<string, any>>(subscriber: Promise<Subscription<T>>, options?: { bindAll?: boolean; eventSource?: ArbitraryObject }): Promise<Unsubscribe>;
export function subscribe(subscriber: Record<string, string>, options?: { folder: string; bindAll?: boolean; eventSource?: ArbitraryObject }): Promise<Unsubscribe>;
export function subscribe<T extends Record<string, any>>(subscriber: Subscription<T>, options?: { bindAll?: boolean; eventSource?: ArbitraryObject }): Unsubscribe;
export function subscribe<T extends Record<string, any>>(subscriber: Promise<Subscription<T>> | string | Subscription<T> | Record<string, string>, options: { folder?: string; bindAll?: boolean; eventSource?: ArbitraryObject; once?: boolean } = {}): Unsubscribe | Promise<Unsubscribe> {
    if (is.promise(subscriber)) {
        return subscriber.then((sub) => subscribe(sub, options));
    }

    const { properties, fields, methods } = members(subscriber);

    if (options.folder) {
        subscriber = subscriber as Record<string, string>;
        return (async () => { // this has to be async - we may be pulling data from a file...
            const unsubs = new Array<Unsubscribe>();

            // if a folder is passed in, then we're subscribing to *members* that are strings (either actual function-lets or strings that are the names of files that contain code)
            for (const [name, _type] of [...properties, ...fields]) {
                // this is a string property, so it might be an event handler
                const text = subscriber[name] as string;

                try {
                    const filename = await filepath.isFile(text, options.folder);
                    if (filename) {
                        // it is a file, so load it as a function-let
                        const code = await readFile(filename, 'utf8');
                        const fn = sandbox.createFunction(code, ['event'], { filename });
                        if (hasErrors(fn)) {
                            for (const each of fn) {
                                console.error(each);
                            }
                            throw new Error(`Error loading ${filename}: ${fn}`);
                        }
                        unsubs.push(on(options.once ? `once ${name}` : name, fn as Callback, options.eventSource));
                        continue;
                    }

                    // if it's not a file, then treat it as a function-let
                    const fn = sandbox.createFunction(text, ['event'], { filename: `launch.json/${name}` });
                    if (hasErrors(fn)) {
                        for (const each of fn) {
                            console.error(each);
                        }
                        throw new Error(`Error loading ${name}: ${fn}`);
                    }
                    unsubs.push(on(options.once ? `once ${name}` : name, fn as Callback, options.eventSource));
                } catch (e: any) {
                    console.error(e);
                    // if that fails
                    continue;
                }
            }

            return () => unsubs.forEach((u) => u());
        })();

    }

    // otherwise, we're subscribing to members that are functions
    const unsubs = new Array<Unsubscribe>();
    for (const [name, info] of methods) {
        if (options.bindAll || info.hasNonWordCharacters || isAnonymousObject(subscriber)) {
            // subscribe this function, (ensure it's an async function)
            unsubs.push(on(options.once ? `once ${name}` : name, info.fn as Callback, options.eventSource));
        }
    }
    return () => unsubs.forEach((u) => u());
}

export function reset() {
    syncHandlers.clear();
    asyncHandlers.clear();
}

function expandVariableArgs<TInput = any, TResult = void>(variableArgs: any[], event: Event<TInput, TResult>): Event<TInput, TResult> {
    const [first, second, third] = variableArgs;

    switch (event.variableArgs.length) {
        case 0:
            event.text = '';
            event.data = undefined;
            event.source = undefined;
            return event;

        case 1:
            if (typeof first === 'string') {
                event.text = first;
            } else {
                event.text = '';
                event.data = first;
            }
            return event;
        case 2:
            if (typeof first === 'string') {
                event.text = first;
                event.data = second;
            } else {
                if (typeof second === 'string') {
                    event.text = second;
                    event.source = first;
                    event.data = undefined;
                } else {
                    event.text = '';
                    event.source = first;
                    event.data = second;
                }
            }
            return event;
        case 3:
            event.source = first;
            event.text = second;
            event.data = third;
            return event;
    }
    throw new Error('Invalid number of arguments');
}

function isSubscribed(name: string) {
    return syncHandlers.has(name) || asyncHandlers.has(name) || asyncHandlers.has('*') || syncHandlers.has('*');
}

/** adds an event to the queue, to be dispatched when it is unqueued */
export async function emit<TResult>(name: string, descriptors: Descriptors, text: string): Promise<TResult | EventStatus>;
export async function emit<TResult>(name: string, descriptors: Descriptors, data: ArbitraryObject): Promise<TResult | EventStatus>;
export async function emit<TResult>(name: string, descriptors: Descriptors, text: string, data: ArbitraryObject): Promise<TResult | EventStatus>;
export async function emit<TResult>(name: string, descriptors: Descriptors, source: ArbitraryObject, text: string): Promise<TResult | EventStatus>;
export async function emit<TResult>(name: string, descriptors: Descriptors, source: ArbitraryObject, data: ArbitraryObject): Promise<TResult | EventStatus>;
export async function emit<TResult>(name: string, descriptors: Descriptors, source: ArbitraryObject, text: string, data: ArbitraryObject): Promise<TResult | EventStatus>;
export async function emit<TResult>(name: string, text: string): Promise<TResult | EventStatus>;
export async function emit<TResult>(name: string, data: ArbitraryObject): Promise<TResult | EventStatus>;
export async function emit<TResult>(name: string, text: string, data: ArbitraryObject): Promise<TResult | EventStatus>;
export async function emit<TResult>(name: string): Promise<TResult | EventStatus>;
export async function emit<TResult>(name: string, ...variableArgs: any[]): Promise<TResult | EventStatus> {
    // quickly check if there are any possible handlers for this event
    if (isSubscribed(name)) {
        const descriptors = variableArgs[0] instanceof Descriptors ? variableArgs.shift() : Descriptors.none;

        // create a promise that will be resolved when the event is dispatched
        const result = new ManualPromise<TResult | EventStatus>();

        // add the event to the queue
        queue.push(expandVariableArgs(variableArgs, { name, variableArgs, descriptors, completed: result }));

        // if the queue was empty, start it draining the queue
        if (DispatcherBusy.isCompleted) {
            void drain(); // don't wait for the queue to finish draining
        }

        // return the promise
        return result;
    }
    return Continue;
}

/** immediately dispatches an event */
export async function emitNow<TResult>(name: string, descriptors: Descriptors, text: string): Promise<TResult | EventStatus>;
export async function emitNow<TResult>(name: string, descriptors: Descriptors, data: ArbitraryObject): Promise<TResult | EventStatus>;
export async function emitNow<TResult>(name: string, descriptors: Descriptors, text: string, data: ArbitraryObject): Promise<TResult | EventStatus>;
export async function emitNow<TResult>(name: string, descriptors: Descriptors, source: ArbitraryObject, text: string): Promise<TResult | EventStatus>;
export async function emitNow<TResult>(name: string, descriptors: Descriptors, source: ArbitraryObject, data: ArbitraryObject): Promise<TResult | EventStatus>;
export async function emitNow<TResult>(name: string, descriptors: Descriptors, source: ArbitraryObject, text: string, data: ArbitraryObject): Promise<TResult | EventStatus>;
export async function emitNow<TResult>(name: string, text: string): Promise<TResult | EventStatus>;
export async function emitNow<TResult>(name: string, data: ArbitraryObject): Promise<TResult | EventStatus>;
export async function emitNow<TResult>(name: string, text: string, data: ArbitraryObject): Promise<TResult | EventStatus>;
export async function emitNow<TResult>(name: string): Promise<TResult | EventStatus>;
export async function emitNow<TResult>(name: string, ...variableArgs: any[]): Promise<TResult | EventStatus> {
    // quickly check if there are any possible handlers for this event
    if (isSubscribed(name)) {
        const descriptors = variableArgs[0] instanceof Descriptors ? variableArgs.shift() : Descriptors.none;

        // create a promise that will be resolved when the event is dispatched
        const result = new ManualPromise<TResult | EventStatus>();

        // dispatch the event immediately (the result comes from inside the EventDetails)
        void dispatch(expandVariableArgs(variableArgs, { name, descriptors, variableArgs, completed: result }));

        // return the result promise
        return result;
    }
    return Continue;
}

/** adds an event to the queue, to be dispatched when it is unqueued */
export function notify(name: string, descriptors: Descriptors, text: string): void;
export function notify(name: string, descriptors: Descriptors, data: ArbitraryObject): void;
export function notify(name: string, descriptors: Descriptors, text: string, data: ArbitraryObject): void;
export function notify(name: string, descriptors: Descriptors, source: ArbitraryObject, text: string): void;
export function notify(name: string, descriptors: Descriptors, source: ArbitraryObject, data: ArbitraryObject): void;
export function notify(name: string, descriptors: Descriptors, source: ArbitraryObject, text: string, data: ArbitraryObject): void;
export function notify(name: string, text: string): void;
export function notify(name: string, text: string, data: ArbitraryObject): void;
export function notify(name: string, data: ArbitraryObject): void;
export function notify(name: string): void;
export function notify(name: string, ...variableArgs: any[]): void {
    // quickly check if there are any possible handlers for this event
    if (isSubscribed(name)) {
        const descriptors = variableArgs[0] instanceof Descriptors ? variableArgs.shift() : Descriptors.none;

        // add the event to the queue
        queue.push(expandVariableArgs(variableArgs, { name, variableArgs, descriptors }));

        // if the queue was empty, start it draining the queue
        if (DispatcherBusy.isCompleted) {
            void drain(); // don't wait for the queue to finish draining
        }
    }
}

/** immediately dispatches an event */
export function notifyNow(name: string, descriptors: Descriptors, text: string): void;
export function notifyNow(name: string, descriptors: Descriptors, data: ArbitraryObject): void;
export function notifyNow(name: string, descriptors: Descriptors, text: string, data: ArbitraryObject): void;
export function notifyNow(name: string, descriptors: Descriptors, source: ArbitraryObject, text: string): void;
export function notifyNow(name: string, descriptors: Descriptors, source: ArbitraryObject, data: ArbitraryObject): void;
export function notifyNow(name: string, descriptors: Descriptors, source: ArbitraryObject, text: string, data: ArbitraryObject): void;
export function notifyNow(name: string, text: string): void;
export function notifyNow(name: string, data: ArbitraryObject): void;
export function notifyNow(name: string, text: string, data: ArbitraryObject): void;
export function notifyNow(name: string): void;
export function notifyNow(name: string, ...variableArgs: any[]): void {
    // quickly check if there are any possible handlers for this event
    if (isSubscribed(name)) {
        const descriptors = variableArgs[0] instanceof Descriptors ? variableArgs.shift() : Descriptors.none;

        // dispatch the event immediately
        void dispatch(expandVariableArgs(variableArgs, { name, descriptors, variableArgs }));
    }
}
<|MERGE_RESOLUTION|>--- conflicted
+++ resolved
@@ -1,506 +1,502 @@
-/* --------------------------------------------------------------------------------------------
- * Copyright (c) Microsoft Corporation. All Rights Reserved.
- * See 'LICENSE' in the project root for license information.
- * ------------------------------------------------------------------------------------------ */
-
-/* eslint-disable @typescript-eslint/no-unused-vars */
-/* eslint-disable @typescript-eslint/unified-signatures */
-
-import { readFile } from 'node:fs/promises';
-import { ManualPromise } from '../Async/manualPromise';
-import { ManualSignal } from '../Async/manualSignal';
-import { returns } from '../Async/returns';
-import { filepath } from '../Filesystem/filepath';
-import { hasErrors } from '../Sandbox/interfaces';
-import { Sandbox } from '../Sandbox/sandbox';
-import { collectGarbage } from '../System/garbageCollector';
-import { is } from '../System/guards';
-import { isAnonymousObject, members, typeOf } from '../System/info';
-import { getOrAdd } from '../System/map';
-import { verbose } from '../Text/streams';
-import { Descriptors } from './descriptor';
-import { parse } from './eventParser';
-import { ArbitraryObject, Callback, Continue, EventData, EventStatus, Subscriber, Subscription, Unsubscribe } from './interfaces';
-
-interface Event<TInput = any, TResult = void> {
-    readonly name: string;
-    readonly descriptors: Descriptors;
-
-    completed?: ManualPromise<EventStatus | TResult>;
-    readonly variableArgs: any[];
-    source?: ArbitraryObject;
-    data?: TInput;
-    text?: string;
-}
-
-const sandbox = new Sandbox();
-
-const syncHandlers = new Map<string, Subscriber[]>();
-const asyncHandlers = new Map<string, Subscriber[]>();
-
-const queue = new Array<Event<any, any>>();
-const current = new Set<Callback>();
-
-// eslint-disable-next-line @typescript-eslint/naming-convention
-export const DispatcherBusy = new ManualSignal<void>();
-
-/** starts the processing of the event queue. */
-async function drain() {
-    DispatcherBusy.reset();
-    let event: Event | undefined;
-    // eslint-disable-next-line no-cond-assign
-    while (event = queue.shift()) {
-        await dispatch(event);
-    }
-    DispatcherBusy.resolve();
-}
-
-/** dispatch the applicable handlers for an event  */
-async function dispatch<TResult>(event: Event<any, TResult>): Promise<void> {
-    // check the sync handlers first
-    let resultValue: EventStatus | TResult | undefined = Continue;
-
-    // sync handlers run and await one at a time
-    // technically, it's possible for other events to run while a sync handler is running
-    // but that doesn't make any difference; the sync handler will still run to completion
-    // before the next handler is dispatched.
-    for (const [callback, captures] of getHandlers(event, syncHandlers)) {
-        try {
-            // keep track of which handlers are currently running
-            current.add(callback);
-
-            // call the callback, collate the result.
-            let r = callback(event as EventData, ...captures);
-            r = is.promise(r) ? await r.catch(e => {
-                console.error(e);
-                return undefined;
-            }) : r;
-
-            // if it is an event/request (as opposed to a notification), then process it.
-            if (is.promise(event.completed)) {
-                // if they returned some kind of value, then use that as the result, otherwise, use the default
-                resultValue = r as TResult | EventStatus;
-
-                if (is.cancelled(resultValue)) {
-<<<<<<< HEAD
-                    event.completed.resolve(resultValue);  // the event has been cancelled
-=======
-                    return event.completed.resolve(resultValue); // the event has been cancelled
->>>>>>> 78695ec4
-                }
-            }
-        } catch (e: any) {
-            console.error(e);
-            // if the handler throws, it isn't a reason to cancel the event
-        } finally {
-            // clear the callback from the current set
-            current.delete(callback);
-        }
-    }
-
-    // then the async handlers (for events with possible result handling)
-
-    if (!is.promise(event.completed)) {
-        // no event.completed, which means this is a notifier
-        // since notifiers are not cancellable, we can run them all in parallel
-        // and they don't need to worry about reentrancy
-        for (const [callback, captures] of getHandlers(event, asyncHandlers)) {
-            // call the event handler, but don't await it
-            // we don't care about the result, and we don't want to block
-            // (if the handler throws, too bad)
-            try { void callback(event as EventData, ...captures); } catch (e: any) {
-                console.error(e);
-                /* ignore */
-            }
-        }
-        return;
-    }
-    // this is an event/request (supports a result or cancellation)
-    // when these are called, they are permitted to work in parallel, and we await them all at the end
-    // the first one to respond with a non-Continue result will be the result of the event
-    // (if a handler wants to cancel the event before others run, it should be marked with 'await' so that it runs first)
-    const results = new Array<any | Promise<any>>(resultValue);
-
-    for (const [callback, captures] of getHandlers(event, asyncHandlers)) {
-        // keep track of which handlers are currently running
-        current.add(callback);
-
-        // call the event handler, but capture the result
-        try {
-            const r = callback(event as EventData, ...captures);
-            results.push(is.promise(r) ? r.catch(returns.undefined).finally(() => current.delete(callback)) : r);
-        } catch (e: any) {
-            // if the handler throws, not our problem.
-            console.error(e);
-        } finally {
-            // we should remove it from the current set
-            current.delete(callback);
-        }
-    }
-
-    // wait for all the async handlers to complete
-    // and return the first result that isn't 'Continue'
-    event.completed.resolve((await Promise.all(results)).find((each: any) => each !== Continue));
-}
-
-function* getHandlers<TResult>(event: Event<any, TResult>, category: Map<string, Subscriber[]>): Iterable<[Callback, string[]]> {
-    if (category.size === 0) {
-        return;
-    }
-
-    loop:
-    for (const subscriber of [...category.get(event.name) || [], ...category.get('*') || []]) {
-        if (current.has(subscriber.handler)) {
-            // the current callback is executing, and is (either directly or indirectly) the source of the event
-            // so, we don't want to execute it again.
-            continue;
-        }
-
-        // when the subscriber is bound to a specific object, then the source must match
-        if (subscriber.eventSource && subscriber.eventSource.deref() !== event.source) {
-            continue;
-        }
-
-        const captures = [] as string[];
-
-        // now we can check discriminators to see if they match
-        for (const [name, discriminator] of subscriber.filters) {
-            // verify we have a matching descriptor/eventname in the set
-
-            // get the descriptor text values
-            const strings = name === event.name || name === '*' ? [] : event.descriptors.get(name);
-            if (!strings) {
-                // the event name isn't a match (or wildcard), and it doesn't have a descriptor with that name
-                continue loop;
-            }
-
-            if (discriminator === true) {
-                continue;
-            }
-
-            // eslint-disable-next-line @typescript-eslint/no-non-null-assertion
-            if (!discriminator(event.data || event.source, [...strings, event.text!], captures)) {
-                // the filter (if it exists) didn't match, so skip this handler
-                continue loop;
-            }
-        }
-
-        // looks like we have a match
-        yield [subscriber.handler, captures];
-    }
-}
-const boundSubscribers = new WeakMap<ArbitraryObject, (() => void)[]>();
-const autoUnsubscribe = new FinalizationRegistry((unsubscribe: () => void) => {
-    unsubscribe();
-});
-
-export function removeAllListeners(eventSrc: ArbitraryObject) {
-    if (eventSrc) {
-        // call unsubscribe
-        const all = boundSubscribers.get(eventSrc);
-        if (all) {
-            verbose(`Unsubscribing all from ${typeOf(eventSrc)}`);
-            for (const unsubscribe of all) {
-                unsubscribe();
-            }
-        }
-        autoUnsubscribe.unregister(eventSrc);
-        collectGarbage();
-    }
-}
-
-/** Subscribe to an event given a trigger expression */
-export function on<T>(triggerExpression: string, callback: Callback<T>, eventSrc?: ArbitraryObject): Unsubscribe {
-    // parse the event expression into a chain of checks
-    const [isSync, once, filters, eventSource] = parse(triggerExpression, eventSrc);
-    out:
-    if ((global as any).DEVMODE && is.emitter(eventSrc)) {
-        const filterNames = [...filters.keys()];
-        for (const filterName of filterNames) {
-            if (eventSrc.isKnownEvent(filterName)) {
-                break out;
-            }
-        }
-        // this is not always an error (as an emitter may not know about all the events it emits in advance)
-        // but I like to know if it's happening so I can fix it if I can.
-        verbose(`Handler with ${filterNames} [${triggerExpression}] has no events in ${typeOf(eventSrc)}`);
-    }
-    const subscriber = {
-        filters,
-        eventSource: eventSource ? new WeakRef(eventSource) : undefined,
-        handler: undefined as any
-    } as Subscriber;
-
-    // pick the right subscription map depending on if it is an await call or not
-    const subscription = isSync ? syncHandlers : asyncHandlers;
-
-    for (const eventName of filters.keys()) {
-        // add the handler to the front of the array for that event
-        // (since we want newer handlers to run first)
-        getOrAdd(subscription, eventName, []).unshift(subscriber);
-    }
-
-    // create a function that will remove the handler from the chain
-    const unsubscribe = () => {
-        for (const eventName of filters.keys()) {
-            // remove it from the queue from whence it came
-            const subscribers = subscription.get(eventName);
-            if (subscribers) {
-                const i = subscribers.indexOf(subscriber);
-                if (i >= 0) {
-                    subscribers.splice(i, 1);
-                    // if there are no more listeners for that handler, remove the array too.
-                    if (subscribers.length === 0) {
-                        subscription.delete(eventName);
-                    }
-                }
-            }
-        }
-    };
-
-    // setup auto unsubscribe when a bound object is garbage collected
-    if (eventSource) {
-        autoUnsubscribe.register(eventSource, unsubscribe);
-        getOrAdd(boundSubscribers, eventSource, []).push(unsubscribe);
-    }
-
-    // set the callback into the handler object (with auto-unsubscribe if it is a 'once' handler)
-    subscriber.handler = once ? (...args) => { unsubscribe(); return callback(...args); } : callback;
-
-    return unsubscribe;
-}
-
-/** Subscribe to an event given a trigger expression, only for a single time  */
-export function once<T>(triggerExpression: string, callback: Callback<T>, eventSrc?: ArbitraryObject): Unsubscribe {
-    return on(`once ${triggerExpression}`, callback, eventSrc);
-}
-
-export function subscribe(subscriber: Record<string, Callback>, options?: { bindAll?: boolean; eventSource?: ArbitraryObject }): Unsubscribe;
-export function subscribe(subscriber: string, options?: { folder?: string; bindAll?: boolean; eventSource?: ArbitraryObject; once?: boolean }): Promise<Unsubscribe>;
-export function subscribe<T extends Record<string, any>>(subscriber: Promise<Subscription<T>>, options?: { bindAll?: boolean; eventSource?: ArbitraryObject }): Promise<Unsubscribe>;
-export function subscribe(subscriber: Record<string, string>, options?: { folder: string; bindAll?: boolean; eventSource?: ArbitraryObject }): Promise<Unsubscribe>;
-export function subscribe<T extends Record<string, any>>(subscriber: Subscription<T>, options?: { bindAll?: boolean; eventSource?: ArbitraryObject }): Unsubscribe;
-export function subscribe<T extends Record<string, any>>(subscriber: Promise<Subscription<T>> | string | Subscription<T> | Record<string, string>, options: { folder?: string; bindAll?: boolean; eventSource?: ArbitraryObject; once?: boolean } = {}): Unsubscribe | Promise<Unsubscribe> {
-    if (is.promise(subscriber)) {
-        return subscriber.then((sub) => subscribe(sub, options));
-    }
-
-    const { properties, fields, methods } = members(subscriber);
-
-    if (options.folder) {
-        subscriber = subscriber as Record<string, string>;
-        return (async () => { // this has to be async - we may be pulling data from a file...
-            const unsubs = new Array<Unsubscribe>();
-
-            // if a folder is passed in, then we're subscribing to *members* that are strings (either actual function-lets or strings that are the names of files that contain code)
-            for (const [name, _type] of [...properties, ...fields]) {
-                // this is a string property, so it might be an event handler
-                const text = subscriber[name] as string;
-
-                try {
-                    const filename = await filepath.isFile(text, options.folder);
-                    if (filename) {
-                        // it is a file, so load it as a function-let
-                        const code = await readFile(filename, 'utf8');
-                        const fn = sandbox.createFunction(code, ['event'], { filename });
-                        if (hasErrors(fn)) {
-                            for (const each of fn) {
-                                console.error(each);
-                            }
-                            throw new Error(`Error loading ${filename}: ${fn}`);
-                        }
-                        unsubs.push(on(options.once ? `once ${name}` : name, fn as Callback, options.eventSource));
-                        continue;
-                    }
-
-                    // if it's not a file, then treat it as a function-let
-                    const fn = sandbox.createFunction(text, ['event'], { filename: `launch.json/${name}` });
-                    if (hasErrors(fn)) {
-                        for (const each of fn) {
-                            console.error(each);
-                        }
-                        throw new Error(`Error loading ${name}: ${fn}`);
-                    }
-                    unsubs.push(on(options.once ? `once ${name}` : name, fn as Callback, options.eventSource));
-                } catch (e: any) {
-                    console.error(e);
-                    // if that fails
-                    continue;
-                }
-            }
-
-            return () => unsubs.forEach((u) => u());
-        })();
-
-    }
-
-    // otherwise, we're subscribing to members that are functions
-    const unsubs = new Array<Unsubscribe>();
-    for (const [name, info] of methods) {
-        if (options.bindAll || info.hasNonWordCharacters || isAnonymousObject(subscriber)) {
-            // subscribe this function, (ensure it's an async function)
-            unsubs.push(on(options.once ? `once ${name}` : name, info.fn as Callback, options.eventSource));
-        }
-    }
-    return () => unsubs.forEach((u) => u());
-}
-
-export function reset() {
-    syncHandlers.clear();
-    asyncHandlers.clear();
-}
-
-function expandVariableArgs<TInput = any, TResult = void>(variableArgs: any[], event: Event<TInput, TResult>): Event<TInput, TResult> {
-    const [first, second, third] = variableArgs;
-
-    switch (event.variableArgs.length) {
-        case 0:
-            event.text = '';
-            event.data = undefined;
-            event.source = undefined;
-            return event;
-
-        case 1:
-            if (typeof first === 'string') {
-                event.text = first;
-            } else {
-                event.text = '';
-                event.data = first;
-            }
-            return event;
-        case 2:
-            if (typeof first === 'string') {
-                event.text = first;
-                event.data = second;
-            } else {
-                if (typeof second === 'string') {
-                    event.text = second;
-                    event.source = first;
-                    event.data = undefined;
-                } else {
-                    event.text = '';
-                    event.source = first;
-                    event.data = second;
-                }
-            }
-            return event;
-        case 3:
-            event.source = first;
-            event.text = second;
-            event.data = third;
-            return event;
-    }
-    throw new Error('Invalid number of arguments');
-}
-
-function isSubscribed(name: string) {
-    return syncHandlers.has(name) || asyncHandlers.has(name) || asyncHandlers.has('*') || syncHandlers.has('*');
-}
-
-/** adds an event to the queue, to be dispatched when it is unqueued */
-export async function emit<TResult>(name: string, descriptors: Descriptors, text: string): Promise<TResult | EventStatus>;
-export async function emit<TResult>(name: string, descriptors: Descriptors, data: ArbitraryObject): Promise<TResult | EventStatus>;
-export async function emit<TResult>(name: string, descriptors: Descriptors, text: string, data: ArbitraryObject): Promise<TResult | EventStatus>;
-export async function emit<TResult>(name: string, descriptors: Descriptors, source: ArbitraryObject, text: string): Promise<TResult | EventStatus>;
-export async function emit<TResult>(name: string, descriptors: Descriptors, source: ArbitraryObject, data: ArbitraryObject): Promise<TResult | EventStatus>;
-export async function emit<TResult>(name: string, descriptors: Descriptors, source: ArbitraryObject, text: string, data: ArbitraryObject): Promise<TResult | EventStatus>;
-export async function emit<TResult>(name: string, text: string): Promise<TResult | EventStatus>;
-export async function emit<TResult>(name: string, data: ArbitraryObject): Promise<TResult | EventStatus>;
-export async function emit<TResult>(name: string, text: string, data: ArbitraryObject): Promise<TResult | EventStatus>;
-export async function emit<TResult>(name: string): Promise<TResult | EventStatus>;
-export async function emit<TResult>(name: string, ...variableArgs: any[]): Promise<TResult | EventStatus> {
-    // quickly check if there are any possible handlers for this event
-    if (isSubscribed(name)) {
-        const descriptors = variableArgs[0] instanceof Descriptors ? variableArgs.shift() : Descriptors.none;
-
-        // create a promise that will be resolved when the event is dispatched
-        const result = new ManualPromise<TResult | EventStatus>();
-
-        // add the event to the queue
-        queue.push(expandVariableArgs(variableArgs, { name, variableArgs, descriptors, completed: result }));
-
-        // if the queue was empty, start it draining the queue
-        if (DispatcherBusy.isCompleted) {
-            void drain(); // don't wait for the queue to finish draining
-        }
-
-        // return the promise
-        return result;
-    }
-    return Continue;
-}
-
-/** immediately dispatches an event */
-export async function emitNow<TResult>(name: string, descriptors: Descriptors, text: string): Promise<TResult | EventStatus>;
-export async function emitNow<TResult>(name: string, descriptors: Descriptors, data: ArbitraryObject): Promise<TResult | EventStatus>;
-export async function emitNow<TResult>(name: string, descriptors: Descriptors, text: string, data: ArbitraryObject): Promise<TResult | EventStatus>;
-export async function emitNow<TResult>(name: string, descriptors: Descriptors, source: ArbitraryObject, text: string): Promise<TResult | EventStatus>;
-export async function emitNow<TResult>(name: string, descriptors: Descriptors, source: ArbitraryObject, data: ArbitraryObject): Promise<TResult | EventStatus>;
-export async function emitNow<TResult>(name: string, descriptors: Descriptors, source: ArbitraryObject, text: string, data: ArbitraryObject): Promise<TResult | EventStatus>;
-export async function emitNow<TResult>(name: string, text: string): Promise<TResult | EventStatus>;
-export async function emitNow<TResult>(name: string, data: ArbitraryObject): Promise<TResult | EventStatus>;
-export async function emitNow<TResult>(name: string, text: string, data: ArbitraryObject): Promise<TResult | EventStatus>;
-export async function emitNow<TResult>(name: string): Promise<TResult | EventStatus>;
-export async function emitNow<TResult>(name: string, ...variableArgs: any[]): Promise<TResult | EventStatus> {
-    // quickly check if there are any possible handlers for this event
-    if (isSubscribed(name)) {
-        const descriptors = variableArgs[0] instanceof Descriptors ? variableArgs.shift() : Descriptors.none;
-
-        // create a promise that will be resolved when the event is dispatched
-        const result = new ManualPromise<TResult | EventStatus>();
-
-        // dispatch the event immediately (the result comes from inside the EventDetails)
-        void dispatch(expandVariableArgs(variableArgs, { name, descriptors, variableArgs, completed: result }));
-
-        // return the result promise
-        return result;
-    }
-    return Continue;
-}
-
-/** adds an event to the queue, to be dispatched when it is unqueued */
-export function notify(name: string, descriptors: Descriptors, text: string): void;
-export function notify(name: string, descriptors: Descriptors, data: ArbitraryObject): void;
-export function notify(name: string, descriptors: Descriptors, text: string, data: ArbitraryObject): void;
-export function notify(name: string, descriptors: Descriptors, source: ArbitraryObject, text: string): void;
-export function notify(name: string, descriptors: Descriptors, source: ArbitraryObject, data: ArbitraryObject): void;
-export function notify(name: string, descriptors: Descriptors, source: ArbitraryObject, text: string, data: ArbitraryObject): void;
-export function notify(name: string, text: string): void;
-export function notify(name: string, text: string, data: ArbitraryObject): void;
-export function notify(name: string, data: ArbitraryObject): void;
-export function notify(name: string): void;
-export function notify(name: string, ...variableArgs: any[]): void {
-    // quickly check if there are any possible handlers for this event
-    if (isSubscribed(name)) {
-        const descriptors = variableArgs[0] instanceof Descriptors ? variableArgs.shift() : Descriptors.none;
-
-        // add the event to the queue
-        queue.push(expandVariableArgs(variableArgs, { name, variableArgs, descriptors }));
-
-        // if the queue was empty, start it draining the queue
-        if (DispatcherBusy.isCompleted) {
-            void drain(); // don't wait for the queue to finish draining
-        }
-    }
-}
-
-/** immediately dispatches an event */
-export function notifyNow(name: string, descriptors: Descriptors, text: string): void;
-export function notifyNow(name: string, descriptors: Descriptors, data: ArbitraryObject): void;
-export function notifyNow(name: string, descriptors: Descriptors, text: string, data: ArbitraryObject): void;
-export function notifyNow(name: string, descriptors: Descriptors, source: ArbitraryObject, text: string): void;
-export function notifyNow(name: string, descriptors: Descriptors, source: ArbitraryObject, data: ArbitraryObject): void;
-export function notifyNow(name: string, descriptors: Descriptors, source: ArbitraryObject, text: string, data: ArbitraryObject): void;
-export function notifyNow(name: string, text: string): void;
-export function notifyNow(name: string, data: ArbitraryObject): void;
-export function notifyNow(name: string, text: string, data: ArbitraryObject): void;
-export function notifyNow(name: string): void;
-export function notifyNow(name: string, ...variableArgs: any[]): void {
-    // quickly check if there are any possible handlers for this event
-    if (isSubscribed(name)) {
-        const descriptors = variableArgs[0] instanceof Descriptors ? variableArgs.shift() : Descriptors.none;
-
-        // dispatch the event immediately
-        void dispatch(expandVariableArgs(variableArgs, { name, descriptors, variableArgs }));
-    }
-}
+/* --------------------------------------------------------------------------------------------
+ * Copyright (c) Microsoft Corporation. All Rights Reserved.
+ * See 'LICENSE' in the project root for license information.
+ * ------------------------------------------------------------------------------------------ */
+
+/* eslint-disable @typescript-eslint/no-unused-vars */
+/* eslint-disable @typescript-eslint/unified-signatures */
+
+import { readFile } from 'node:fs/promises';
+import { ManualPromise } from '../Async/manualPromise';
+import { ManualSignal } from '../Async/manualSignal';
+import { returns } from '../Async/returns';
+import { filepath } from '../Filesystem/filepath';
+import { hasErrors } from '../Sandbox/interfaces';
+import { Sandbox } from '../Sandbox/sandbox';
+import { collectGarbage } from '../System/garbageCollector';
+import { is } from '../System/guards';
+import { isAnonymousObject, members, typeOf } from '../System/info';
+import { getOrAdd } from '../System/map';
+import { verbose } from '../Text/streams';
+import { Descriptors } from './descriptor';
+import { parse } from './eventParser';
+import { ArbitraryObject, Callback, Continue, EventData, EventStatus, Subscriber, Subscription, Unsubscribe } from './interfaces';
+
+interface Event<TInput = any, TResult = void> {
+    readonly name: string;
+    readonly descriptors: Descriptors;
+
+    completed?: ManualPromise<EventStatus | TResult>;
+    readonly variableArgs: any[];
+    source?: ArbitraryObject;
+    data?: TInput;
+    text?: string;
+}
+
+const sandbox = new Sandbox();
+
+const syncHandlers = new Map<string, Subscriber[]>();
+const asyncHandlers = new Map<string, Subscriber[]>();
+
+const queue = new Array<Event<any, any>>();
+const current = new Set<Callback>();
+
+// eslint-disable-next-line @typescript-eslint/naming-convention
+export const DispatcherBusy = new ManualSignal<void>();
+
+/** starts the processing of the event queue. */
+async function drain() {
+    DispatcherBusy.reset();
+    let event: Event | undefined;
+    // eslint-disable-next-line no-cond-assign
+    while (event = queue.shift()) {
+        await dispatch(event);
+    }
+    DispatcherBusy.resolve();
+}
+
+/** dispatch the applicable handlers for an event  */
+async function dispatch<TResult>(event: Event<any, TResult>): Promise<void> {
+    // check the sync handlers first
+    let resultValue: EventStatus | TResult | undefined = Continue;
+
+    // sync handlers run and await one at a time
+    // technically, it's possible for other events to run while a sync handler is running
+    // but that doesn't make any difference; the sync handler will still run to completion
+    // before the next handler is dispatched.
+    for (const [callback, captures] of getHandlers(event, syncHandlers)) {
+        try {
+            // keep track of which handlers are currently running
+            current.add(callback);
+
+            // call the callback, collate the result.
+            let r = callback(event as EventData, ...captures);
+            r = is.promise(r) ? await r.catch(e => {
+                console.error(e);
+                return undefined;
+            }) : r;
+
+            // if it is an event/request (as opposed to a notification), then process it.
+            if (is.promise(event.completed)) {
+                // if they returned some kind of value, then use that as the result, otherwise, use the default
+                resultValue = r as TResult | EventStatus;
+
+                if (is.cancelled(resultValue)) {
+                    event.completed.resolve(resultValue); // the event has been cancelled
+                }
+            }
+        } catch (e: any) {
+            console.error(e);
+            // if the handler throws, it isn't a reason to cancel the event
+        } finally {
+            // clear the callback from the current set
+            current.delete(callback);
+        }
+    }
+
+    // then the async handlers (for events with possible result handling)
+
+    if (!is.promise(event.completed)) {
+        // no event.completed, which means this is a notifier
+        // since notifiers are not cancellable, we can run them all in parallel
+        // and they don't need to worry about reentrancy
+        for (const [callback, captures] of getHandlers(event, asyncHandlers)) {
+            // call the event handler, but don't await it
+            // we don't care about the result, and we don't want to block
+            // (if the handler throws, too bad)
+            try { void callback(event as EventData, ...captures); } catch (e: any) {
+                console.error(e);
+                /* ignore */
+            }
+        }
+        return;
+    }
+    // this is an event/request (supports a result or cancellation)
+    // when these are called, they are permitted to work in parallel, and we await them all at the end
+    // the first one to respond with a non-Continue result will be the result of the event
+    // (if a handler wants to cancel the event before others run, it should be marked with 'await' so that it runs first)
+    const results = new Array<any | Promise<any>>(resultValue);
+
+    for (const [callback, captures] of getHandlers(event, asyncHandlers)) {
+        // keep track of which handlers are currently running
+        current.add(callback);
+
+        // call the event handler, but capture the result
+        try {
+            const r = callback(event as EventData, ...captures);
+            results.push(is.promise(r) ? r.catch(returns.undefined).finally(() => current.delete(callback)) : r);
+        } catch (e: any) {
+            // if the handler throws, not our problem.
+            console.error(e);
+        } finally {
+            // we should remove it from the current set
+            current.delete(callback);
+        }
+    }
+
+    // wait for all the async handlers to complete
+    // and return the first result that isn't 'Continue'
+    event.completed.resolve((await Promise.all(results)).find((each: any) => each !== Continue));
+}
+
+function* getHandlers<TResult>(event: Event<any, TResult>, category: Map<string, Subscriber[]>): Iterable<[Callback, string[]]> {
+    if (category.size === 0) {
+        return;
+    }
+
+    loop:
+    for (const subscriber of [...category.get(event.name) || [], ...category.get('*') || []]) {
+        if (current.has(subscriber.handler)) {
+            // the current callback is executing, and is (either directly or indirectly) the source of the event
+            // so, we don't want to execute it again.
+            continue;
+        }
+
+        // when the subscriber is bound to a specific object, then the source must match
+        if (subscriber.eventSource && subscriber.eventSource.deref() !== event.source) {
+            continue;
+        }
+
+        const captures = [] as string[];
+
+        // now we can check discriminators to see if they match
+        for (const [name, discriminator] of subscriber.filters) {
+            // verify we have a matching descriptor/eventname in the set
+
+            // get the descriptor text values
+            const strings = name === event.name || name === '*' ? [] : event.descriptors.get(name);
+            if (!strings) {
+                // the event name isn't a match (or wildcard), and it doesn't have a descriptor with that name
+                continue loop;
+            }
+
+            if (discriminator === true) {
+                continue;
+            }
+
+            // eslint-disable-next-line @typescript-eslint/no-non-null-assertion
+            if (!discriminator(event.data || event.source, [...strings, event.text!], captures)) {
+                // the filter (if it exists) didn't match, so skip this handler
+                continue loop;
+            }
+        }
+
+        // looks like we have a match
+        yield [subscriber.handler, captures];
+    }
+}
+const boundSubscribers = new WeakMap<ArbitraryObject, (() => void)[]>();
+const autoUnsubscribe = new FinalizationRegistry((unsubscribe: () => void) => {
+    unsubscribe();
+});
+
+export function removeAllListeners(eventSrc: ArbitraryObject) {
+    if (eventSrc) {
+        // call unsubscribe
+        const all = boundSubscribers.get(eventSrc);
+        if (all) {
+            verbose(`Unsubscribing all from ${typeOf(eventSrc)}`);
+            for (const unsubscribe of all) {
+                unsubscribe();
+            }
+        }
+        autoUnsubscribe.unregister(eventSrc);
+        collectGarbage();
+    }
+}
+
+/** Subscribe to an event given a trigger expression */
+export function on<T>(triggerExpression: string, callback: Callback<T>, eventSrc?: ArbitraryObject): Unsubscribe {
+    // parse the event expression into a chain of checks
+    const [isSync, once, filters, eventSource] = parse(triggerExpression, eventSrc);
+    out:
+    if ((global as any).DEVMODE && is.emitter(eventSrc)) {
+        const filterNames = [...filters.keys()];
+        for (const filterName of filterNames) {
+            if (eventSrc.isKnownEvent(filterName)) {
+                break out;
+            }
+        }
+        // this is not always an error (as an emitter may not know about all the events it emits in advance)
+        // but I like to know if it's happening so I can fix it if I can.
+        verbose(`Handler with ${filterNames} [${triggerExpression}] has no events in ${typeOf(eventSrc)}`);
+    }
+    const subscriber = {
+        filters,
+        eventSource: eventSource ? new WeakRef(eventSource) : undefined,
+        handler: undefined as any
+    } as Subscriber;
+
+    // pick the right subscription map depending on if it is an await call or not
+    const subscription = isSync ? syncHandlers : asyncHandlers;
+
+    for (const eventName of filters.keys()) {
+        // add the handler to the front of the array for that event
+        // (since we want newer handlers to run first)
+        getOrAdd(subscription, eventName, []).unshift(subscriber);
+    }
+
+    // create a function that will remove the handler from the chain
+    const unsubscribe = () => {
+        for (const eventName of filters.keys()) {
+            // remove it from the queue from whence it came
+            const subscribers = subscription.get(eventName);
+            if (subscribers) {
+                const i = subscribers.indexOf(subscriber);
+                if (i >= 0) {
+                    subscribers.splice(i, 1);
+                    // if there are no more listeners for that handler, remove the array too.
+                    if (subscribers.length === 0) {
+                        subscription.delete(eventName);
+                    }
+                }
+            }
+        }
+    };
+
+    // setup auto unsubscribe when a bound object is garbage collected
+    if (eventSource) {
+        autoUnsubscribe.register(eventSource, unsubscribe);
+        getOrAdd(boundSubscribers, eventSource, []).push(unsubscribe);
+    }
+
+    // set the callback into the handler object (with auto-unsubscribe if it is a 'once' handler)
+    subscriber.handler = once ? (...args) => { unsubscribe(); return callback(...args); } : callback;
+
+    return unsubscribe;
+}
+
+/** Subscribe to an event given a trigger expression, only for a single time  */
+export function once<T>(triggerExpression: string, callback: Callback<T>, eventSrc?: ArbitraryObject): Unsubscribe {
+    return on(`once ${triggerExpression}`, callback, eventSrc);
+}
+
+export function subscribe(subscriber: Record<string, Callback>, options?: { bindAll?: boolean; eventSource?: ArbitraryObject }): Unsubscribe;
+export function subscribe(subscriber: string, options?: { folder?: string; bindAll?: boolean; eventSource?: ArbitraryObject; once?: boolean }): Promise<Unsubscribe>;
+export function subscribe<T extends Record<string, any>>(subscriber: Promise<Subscription<T>>, options?: { bindAll?: boolean; eventSource?: ArbitraryObject }): Promise<Unsubscribe>;
+export function subscribe(subscriber: Record<string, string>, options?: { folder: string; bindAll?: boolean; eventSource?: ArbitraryObject }): Promise<Unsubscribe>;
+export function subscribe<T extends Record<string, any>>(subscriber: Subscription<T>, options?: { bindAll?: boolean; eventSource?: ArbitraryObject }): Unsubscribe;
+export function subscribe<T extends Record<string, any>>(subscriber: Promise<Subscription<T>> | string | Subscription<T> | Record<string, string>, options: { folder?: string; bindAll?: boolean; eventSource?: ArbitraryObject; once?: boolean } = {}): Unsubscribe | Promise<Unsubscribe> {
+    if (is.promise(subscriber)) {
+        return subscriber.then((sub) => subscribe(sub, options));
+    }
+
+    const { properties, fields, methods } = members(subscriber);
+
+    if (options.folder) {
+        subscriber = subscriber as Record<string, string>;
+        return (async () => { // this has to be async - we may be pulling data from a file...
+            const unsubs = new Array<Unsubscribe>();
+
+            // if a folder is passed in, then we're subscribing to *members* that are strings (either actual function-lets or strings that are the names of files that contain code)
+            for (const [name, _type] of [...properties, ...fields]) {
+                // this is a string property, so it might be an event handler
+                const text = subscriber[name] as string;
+
+                try {
+                    const filename = await filepath.isFile(text, options.folder);
+                    if (filename) {
+                        // it is a file, so load it as a function-let
+                        const code = await readFile(filename, 'utf8');
+                        const fn = sandbox.createFunction(code, ['event'], { filename });
+                        if (hasErrors(fn)) {
+                            for (const each of fn) {
+                                console.error(each);
+                            }
+                            throw new Error(`Error loading ${filename}: ${fn}`);
+                        }
+                        unsubs.push(on(options.once ? `once ${name}` : name, fn as Callback, options.eventSource));
+                        continue;
+                    }
+
+                    // if it's not a file, then treat it as a function-let
+                    const fn = sandbox.createFunction(text, ['event'], { filename: `launch.json/${name}` });
+                    if (hasErrors(fn)) {
+                        for (const each of fn) {
+                            console.error(each);
+                        }
+                        throw new Error(`Error loading ${name}: ${fn}`);
+                    }
+                    unsubs.push(on(options.once ? `once ${name}` : name, fn as Callback, options.eventSource));
+                } catch (e: any) {
+                    console.error(e);
+                    // if that fails
+                    continue;
+                }
+            }
+
+            return () => unsubs.forEach((u) => u());
+        })();
+
+    }
+
+    // otherwise, we're subscribing to members that are functions
+    const unsubs = new Array<Unsubscribe>();
+    for (const [name, info] of methods) {
+        if (options.bindAll || info.hasNonWordCharacters || isAnonymousObject(subscriber)) {
+            // subscribe this function, (ensure it's an async function)
+            unsubs.push(on(options.once ? `once ${name}` : name, info.fn as Callback, options.eventSource));
+        }
+    }
+    return () => unsubs.forEach((u) => u());
+}
+
+export function reset() {
+    syncHandlers.clear();
+    asyncHandlers.clear();
+}
+
+function expandVariableArgs<TInput = any, TResult = void>(variableArgs: any[], event: Event<TInput, TResult>): Event<TInput, TResult> {
+    const [first, second, third] = variableArgs;
+
+    switch (event.variableArgs.length) {
+        case 0:
+            event.text = '';
+            event.data = undefined;
+            event.source = undefined;
+            return event;
+
+        case 1:
+            if (typeof first === 'string') {
+                event.text = first;
+            } else {
+                event.text = '';
+                event.data = first;
+            }
+            return event;
+        case 2:
+            if (typeof first === 'string') {
+                event.text = first;
+                event.data = second;
+            } else {
+                if (typeof second === 'string') {
+                    event.text = second;
+                    event.source = first;
+                    event.data = undefined;
+                } else {
+                    event.text = '';
+                    event.source = first;
+                    event.data = second;
+                }
+            }
+            return event;
+        case 3:
+            event.source = first;
+            event.text = second;
+            event.data = third;
+            return event;
+    }
+    throw new Error('Invalid number of arguments');
+}
+
+function isSubscribed(name: string) {
+    return syncHandlers.has(name) || asyncHandlers.has(name) || asyncHandlers.has('*') || syncHandlers.has('*');
+}
+
+/** adds an event to the queue, to be dispatched when it is unqueued */
+export async function emit<TResult>(name: string, descriptors: Descriptors, text: string): Promise<TResult | EventStatus>;
+export async function emit<TResult>(name: string, descriptors: Descriptors, data: ArbitraryObject): Promise<TResult | EventStatus>;
+export async function emit<TResult>(name: string, descriptors: Descriptors, text: string, data: ArbitraryObject): Promise<TResult | EventStatus>;
+export async function emit<TResult>(name: string, descriptors: Descriptors, source: ArbitraryObject, text: string): Promise<TResult | EventStatus>;
+export async function emit<TResult>(name: string, descriptors: Descriptors, source: ArbitraryObject, data: ArbitraryObject): Promise<TResult | EventStatus>;
+export async function emit<TResult>(name: string, descriptors: Descriptors, source: ArbitraryObject, text: string, data: ArbitraryObject): Promise<TResult | EventStatus>;
+export async function emit<TResult>(name: string, text: string): Promise<TResult | EventStatus>;
+export async function emit<TResult>(name: string, data: ArbitraryObject): Promise<TResult | EventStatus>;
+export async function emit<TResult>(name: string, text: string, data: ArbitraryObject): Promise<TResult | EventStatus>;
+export async function emit<TResult>(name: string): Promise<TResult | EventStatus>;
+export async function emit<TResult>(name: string, ...variableArgs: any[]): Promise<TResult | EventStatus> {
+    // quickly check if there are any possible handlers for this event
+    if (isSubscribed(name)) {
+        const descriptors = variableArgs[0] instanceof Descriptors ? variableArgs.shift() : Descriptors.none;
+
+        // create a promise that will be resolved when the event is dispatched
+        const result = new ManualPromise<TResult | EventStatus>();
+
+        // add the event to the queue
+        queue.push(expandVariableArgs(variableArgs, { name, variableArgs, descriptors, completed: result }));
+
+        // if the queue was empty, start it draining the queue
+        if (DispatcherBusy.isCompleted) {
+            void drain(); // don't wait for the queue to finish draining
+        }
+
+        // return the promise
+        return result;
+    }
+    return Continue;
+}
+
+/** immediately dispatches an event */
+export async function emitNow<TResult>(name: string, descriptors: Descriptors, text: string): Promise<TResult | EventStatus>;
+export async function emitNow<TResult>(name: string, descriptors: Descriptors, data: ArbitraryObject): Promise<TResult | EventStatus>;
+export async function emitNow<TResult>(name: string, descriptors: Descriptors, text: string, data: ArbitraryObject): Promise<TResult | EventStatus>;
+export async function emitNow<TResult>(name: string, descriptors: Descriptors, source: ArbitraryObject, text: string): Promise<TResult | EventStatus>;
+export async function emitNow<TResult>(name: string, descriptors: Descriptors, source: ArbitraryObject, data: ArbitraryObject): Promise<TResult | EventStatus>;
+export async function emitNow<TResult>(name: string, descriptors: Descriptors, source: ArbitraryObject, text: string, data: ArbitraryObject): Promise<TResult | EventStatus>;
+export async function emitNow<TResult>(name: string, text: string): Promise<TResult | EventStatus>;
+export async function emitNow<TResult>(name: string, data: ArbitraryObject): Promise<TResult | EventStatus>;
+export async function emitNow<TResult>(name: string, text: string, data: ArbitraryObject): Promise<TResult | EventStatus>;
+export async function emitNow<TResult>(name: string): Promise<TResult | EventStatus>;
+export async function emitNow<TResult>(name: string, ...variableArgs: any[]): Promise<TResult | EventStatus> {
+    // quickly check if there are any possible handlers for this event
+    if (isSubscribed(name)) {
+        const descriptors = variableArgs[0] instanceof Descriptors ? variableArgs.shift() : Descriptors.none;
+
+        // create a promise that will be resolved when the event is dispatched
+        const result = new ManualPromise<TResult | EventStatus>();
+
+        // dispatch the event immediately (the result comes from inside the EventDetails)
+        void dispatch(expandVariableArgs(variableArgs, { name, descriptors, variableArgs, completed: result }));
+
+        // return the result promise
+        return result;
+    }
+    return Continue;
+}
+
+/** adds an event to the queue, to be dispatched when it is unqueued */
+export function notify(name: string, descriptors: Descriptors, text: string): void;
+export function notify(name: string, descriptors: Descriptors, data: ArbitraryObject): void;
+export function notify(name: string, descriptors: Descriptors, text: string, data: ArbitraryObject): void;
+export function notify(name: string, descriptors: Descriptors, source: ArbitraryObject, text: string): void;
+export function notify(name: string, descriptors: Descriptors, source: ArbitraryObject, data: ArbitraryObject): void;
+export function notify(name: string, descriptors: Descriptors, source: ArbitraryObject, text: string, data: ArbitraryObject): void;
+export function notify(name: string, text: string): void;
+export function notify(name: string, text: string, data: ArbitraryObject): void;
+export function notify(name: string, data: ArbitraryObject): void;
+export function notify(name: string): void;
+export function notify(name: string, ...variableArgs: any[]): void {
+    // quickly check if there are any possible handlers for this event
+    if (isSubscribed(name)) {
+        const descriptors = variableArgs[0] instanceof Descriptors ? variableArgs.shift() : Descriptors.none;
+
+        // add the event to the queue
+        queue.push(expandVariableArgs(variableArgs, { name, variableArgs, descriptors }));
+
+        // if the queue was empty, start it draining the queue
+        if (DispatcherBusy.isCompleted) {
+            void drain(); // don't wait for the queue to finish draining
+        }
+    }
+}
+
+/** immediately dispatches an event */
+export function notifyNow(name: string, descriptors: Descriptors, text: string): void;
+export function notifyNow(name: string, descriptors: Descriptors, data: ArbitraryObject): void;
+export function notifyNow(name: string, descriptors: Descriptors, text: string, data: ArbitraryObject): void;
+export function notifyNow(name: string, descriptors: Descriptors, source: ArbitraryObject, text: string): void;
+export function notifyNow(name: string, descriptors: Descriptors, source: ArbitraryObject, data: ArbitraryObject): void;
+export function notifyNow(name: string, descriptors: Descriptors, source: ArbitraryObject, text: string, data: ArbitraryObject): void;
+export function notifyNow(name: string, text: string): void;
+export function notifyNow(name: string, data: ArbitraryObject): void;
+export function notifyNow(name: string, text: string, data: ArbitraryObject): void;
+export function notifyNow(name: string): void;
+export function notifyNow(name: string, ...variableArgs: any[]): void {
+    // quickly check if there are any possible handlers for this event
+    if (isSubscribed(name)) {
+        const descriptors = variableArgs[0] instanceof Descriptors ? variableArgs.shift() : Descriptors.none;
+
+        // dispatch the event immediately
+        void dispatch(expandVariableArgs(variableArgs, { name, descriptors, variableArgs }));
+    }
+}