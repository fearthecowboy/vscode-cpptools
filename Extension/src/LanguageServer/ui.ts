/* --------------------------------------------------------------------------------------------
 * Copyright (c) Microsoft Corporation. All Rights Reserved.
 * See 'LICENSE' in the project root for license information.
 * ------------------------------------------------------------------------------------------ */
'use strict';

import * as vscode from 'vscode';
import * as nls from 'vscode-nls';
import { sleep } from '../Utility/Async/sleep';
import { is } from '../Utility/System/guards';
import * as util from '../common';
import * as telemetry from '../telemetry';
import { Client } from './client';
import { CustomConfigurationProviderCollection, getCustomConfigProviders, isSameProviderExtensionId } from './customProviders';
import { ReferencesCommandMode, referencesCommandModeToString } from './references';
import { CppSettings } from './settings';

nls.config({ messageFormat: nls.MessageFormat.bundle, bundleFormat: nls.BundleFormat.standalone })();
const localize: nls.LocalizeFunc = nls.loadMessageBundle();

let ui: LanguageStatusUI;

interface IndexableQuickPickItem extends vscode.QuickPickItem {
    index: number;
}
interface KeyedQuickPickItem extends vscode.QuickPickItem {
    key: string;
}

// Higher numbers mean greater priority.
enum ConfigurationPriority {
    IncludePath = 1,
    CompileCommands = 2,
    CustomProvider = 3,
}

interface ConfigurationStatus {
    configured: boolean;
    priority: ConfigurationPriority;
}

enum LanguageStatusPriority {
    First = 0,
    High = 1,
    Mid = 2,
    Low = 3
}

export enum ConfigurationType {
    AutoConfigProvider = "autoConfigProvider",
    ConfigProvider = "configProvider",
    CompileCommands = "compileCommands",
    AutoCompilerPath = "autoCompilerPath",
    CompilerPath = "compilerPath",
    NotConfigured = "notConfigured"
}

const commandArguments: string[] = []; // We report the sender of the command

export class LanguageStatusUI {
    private currentClient: Client | undefined;
    private curConfigurationStatus?: Promise<ConfigurationStatus>;

    // Timer for icons from appearing too often and for too short of a time.
    private readonly iconDelayTime: number = 1000;

    // IntelliSense language status
    private intelliSenseStatusItem: vscode.LanguageStatusItem;
    private readonly updatingIntelliSenseText: string = localize("updating.intellisense.text", "IntelliSense: Updating");
    private readonly idleIntelliSenseText: string = localize("idle.intellisense.text", "IntelliSense: Ready");
    private readonly missingIntelliSenseText: string = localize("absent.intellisense.text", "IntelliSense: Not configured");

    // Tag parse language status
    private tagParseStatusItem: vscode.LanguageStatusItem;
    private isParsingWorkspace: boolean = false;
    private isParsingWorkspacePaused: boolean = false;
    private isParsingFiles: boolean = false;
    private tagParseTimeout?: NodeJS.Timeout;
    private readonly dataBaseIcon: string = "$(database)";
    private readonly workspaceParsingInitializing: string = localize("initializing.tagparser.text", "Initializing Workspace");
    private readonly workspaceParsingIndexing: string = localize("indexing.tagparser.text", "Indexing Workspace");
    private readonly workspaceParsingRunningText: string = localize("running.tagparser.text", "Parsing Workspace");
    private readonly workspaceParsingPausedText: string = localize("paused.tagparser.text", "Parsing Workspace: Paused");
    private readonly workspaceParsingDoneText: string = localize("complete.tagparser.text", "Parsing Complete");
    private readonly workspaceRescanText: string = localize("rescan.tagparse.text", "Rescan Workspace");
    private readonly parsingFilesTooltip: string = localize("c.cpp.parsing.open.files.tooltip", "Parsing Open Files");

    // Code analysis language status
    private codeAnalysisStatusItem: vscode.LanguageStatusItem;
    private isRunningCodeAnalysis: boolean = false;
    private isCodeAnalysisPaused: boolean = false;
    private codeAnalysisProcessed: number = 0;
    private codeAnalysisTotal: number = 0;
    private codeAnalysProgress: string = "";
    private readonly codeAnalysisRunningText: string = localize("running.analysis.text", "Code Analysis: Running");
    private readonly codeAnalysisPausedText: string = localize("paused.analysis.text", "Code Analysis: Paused");
    private readonly codeAnalysisModePrefix: string = localize("mode.analysis.prefix", "Code Analysis Mode: ");

    // References status bar
    private referencesStatusBarItem: vscode.StatusBarItem;
    private readonly referencesPreviewTooltip: string = ` (${localize("click.to.preview", "click to preview results")})`;

    // Configuration status bar
    private configurationStatusBarItem: vscode.StatusBarItem;

    // Configure IntelliSense status bar
    private configureIntelliSenseStatusBarItem: vscode.StatusBarItem;
    private showConfigureIntelliSenseButton: boolean = false;
    private configureIntelliSenseTimeout?: NodeJS.Timeout;
    private readonly configureIntelliSenseText: string = localize("c.cpp.configureIntelliSenseStatus.text", "Configure IntelliSense");

    constructor() {
        this.intelliSenseStatusItem = this.createIntelliSenseStatusItem();
        this.tagParseStatusItem = this.createTagParseStatusItem();
        this.codeAnalysisStatusItem = this.createCodeAnalysisStatusItem();

        this.referencesStatusBarItem = this.createReferencesStatusBarItem();
        this.ShowReferencesIcon = false;

        this.configurationStatusBarItem = this.createConfigurationStatusBarItem();
        this.ShowConfiguration = true;

        this.configureIntelliSenseStatusBarItem = this.createConfigureIntelliSenseStatusBarItem();
        void this.ShowConfigureIntelliSenseButton(false, this.currentClient);
    }

    //#region IntelliSense language status
    private createIntelliSenseStatusItem(): vscode.LanguageStatusItem {
        const item: vscode.LanguageStatusItem = vscode.languages.createLanguageStatusItem(`cpptools.status.${LanguageStatusPriority.High}.intellisense`, util.documentSelector);
        item.name = localize("cpptools.status.intellisense", "C/C++ IntelliSense Status");
        item.text = this.idleIntelliSenseText;
        return item;
    }

    private flameTimeout?: NodeJS.Timeout;
    private setIsUpdatingIntelliSense(val: boolean): void {
        const settings: CppSettings = new CppSettings((vscode.workspace.workspaceFolders && vscode.workspace.workspaceFolders.length > 0) ? vscode.workspace.workspaceFolders[0]?.uri : undefined);

        if (settings.intelliSenseEngine === "disabled") {
            this.intelliSenseStatusItem.text = this.missingIntelliSenseText;
            this.intelliSenseStatusItem.command = {
                command: "C_Cpp.SelectDefaultCompiler",
                title: localize("intellisense.select.text", "Select a Compiler"),
                arguments: commandArguments
            };
            return;
        }

        this.intelliSenseStatusItem.busy = val;

        if (this.flameTimeout) {
            clearTimeout(this.flameTimeout);
        }

        if (val) {
            this.intelliSenseStatusItem.text = "$(flame)";
            this.intelliSenseStatusItem.detail = this.updatingIntelliSenseText;
            this.flameTimeout = undefined;
        } else {
            this.flameTimeout = setTimeout(() => {
                if (this.intelliSenseStatusItem) {
                    this.intelliSenseStatusItem.text = this.idleIntelliSenseText;
                    this.intelliSenseStatusItem.detail = "";
                }
            }, this.iconDelayTime);
        }
        this.intelliSenseStatusItem.command = {
            command: "C_Cpp.RestartIntelliSenseForFile",
            title: localize("rescan.intellisense.text", "Rescan"),
            tooltip: localize("rescan.intellisense.tooltip", "Rescan IntelliSense"),
            arguments: commandArguments
        };
    }
    //#endregion End - IntelliSense language status

    //#region Tag parse language status
    private createTagParseStatusItem(): vscode.LanguageStatusItem {
        const item: vscode.LanguageStatusItem = vscode.languages.createLanguageStatusItem(`cpptools.status.${LanguageStatusPriority.Mid}.tagparser`, util.documentSelector);
        item.name = localize("cpptools.status.tagparser", "C/C++ Tag Parser Status");
        item.detail = localize("cpptools.detail.tagparser", "Initializing...");
        item.text = this.dataBaseIcon;
        item.command = {
            command: "C_Cpp.RescanWorkspace",
            title: this.workspaceRescanText,
            arguments: commandArguments
        };
        return item;
    }

    private set TagParseStatus(label: string) {
        if ((this.isParsingWorkspace || this.isParsingFiles) && this.tagParseStatusItem.command) {
            // Create a new command object to force update on tooltip
            const updatedCommand: vscode.Command = this.tagParseStatusItem.command;
            updatedCommand.tooltip = (this.isParsingFiles ? `${this.parsingFilesTooltip} | ` : "") + label;
            this.tagParseStatusItem.command = updatedCommand;
        }
    }

    private setIsInitializingWorkspace(val: boolean): void {
        if (val) {
            this.tagParseStatusItem.text = this.dataBaseIcon;
            this.tagParseStatusItem.detail = this.workspaceParsingInitializing;
        }
    }

    private setIsIndexingWorkspace(val: boolean): void {
        if (val) {
            this.tagParseStatusItem.text = this.dataBaseIcon;
            this.tagParseStatusItem.detail = this.workspaceParsingIndexing;
            this.tagParseStatusItem.busy = true;
        }
    }

    private setIsParsingWorkspace(val: boolean): void {
        this.isParsingWorkspace = val;
        if (!val && this.isParsingWorkspacePaused) {
            // Unpause before handling the no longer parsing state.
            this.isParsingWorkspacePaused = false;
        }
        this.setTagParseStatus();
    }

    private setIsParsingFiles(val: boolean): void {
        this.isParsingFiles = val;
        this.setTagParseStatus();
    }

    private setIsParsingWorkspacePaused(val: boolean): void {
        this.isParsingWorkspacePaused = val;
        if (this.isParsingWorkspace || this.isParsingFiles) {
            this.setTagParseStatus();
        }
    }

    private getTagParsingDetail(): string {
        if (!this.isParsingWorkspace && !this.isParsingFiles) {
            return "";
        }
        if (this.isParsingWorkspacePaused) {
            const displayTwoStatus: boolean = this.isParsingFiles && this.isParsingWorkspace;
            return (this.isParsingFiles ? this.parsingFilesTooltip : "")
                + (displayTwoStatus ? " | " : "")
                + (this.isParsingWorkspace ? this.workspaceParsingPausedText : "");
        } else {
            return this.isParsingWorkspace ? this.workspaceParsingRunningText : this.parsingFilesTooltip;
        }
    }

    private setTagParseStatus(): void {
        // Set busy icon outside of timer for more real-time response
        this.tagParseStatusItem.busy = (this.isParsingWorkspace && !this.isParsingWorkspacePaused) || this.isParsingFiles;
        if (this.tagParseStatusItem.busy && this.tagParseTimeout) {
            clearTimeout(this.tagParseTimeout);
            this.tagParseTimeout = undefined;
        }

        if (this.isParsingWorkspace || this.isParsingFiles) {
            this.tagParseStatusItem.text = this.dataBaseIcon;
            this.tagParseStatusItem.detail = this.getTagParsingDetail();
            if (this.isParsingWorkspace) {
                // Pausing/resuming is only applicable to parsing workspace.
                this.tagParseStatusItem.command = this.isParsingWorkspacePaused ? {
                    command: "C_Cpp.ResumeParsing",
                    title: localize("tagparser.resume.text", "Resume"),
                    arguments: commandArguments,
                    tooltip: this.tagParseStatusItem.command?.tooltip ?? undefined
                } : {
                    command: "C_Cpp.PauseParsing",
                    title: localize("tagparser.pause.text", "Pause"),
                    arguments: commandArguments,
                    tooltip: this.tagParseStatusItem.command?.tooltip ?? undefined
                };
            } else {
                this.tagParseStatusItem.command = {
                    command: "C_Cpp.RescanWorkspace",
                    title: this.workspaceRescanText,
                    arguments: commandArguments,
                    tooltip: this.tagParseStatusItem.command?.tooltip ?? undefined
                };
            }
        } else {
            // Parsing completed.
            this.tagParseTimeout = setTimeout(() => {
                this.tagParseStatusItem.text = this.workspaceParsingDoneText;
                this.tagParseStatusItem.detail = "";
                this.tagParseStatusItem.command = {
                    command: "C_Cpp.RescanWorkspace",
                    title: this.workspaceRescanText,
                    arguments: commandArguments
                };
            }, this.iconDelayTime);
        }
    }
    //#endregion Tag parse language status

    //#region Code analysis language status
    private createCodeAnalysisStatusItem(): vscode.LanguageStatusItem {
        const item: vscode.LanguageStatusItem = vscode.languages.createLanguageStatusItem(`cpptools.status.${LanguageStatusPriority.Low}.codeanalysis`, util.documentSelector);
        item.name = localize("cpptools.status.codeanalysis", "C/C++ Code Analysis Status");
        item.text = this.codeAnalysisModePrefix + this.codeAnalysisCurrentMode();
        item.command = {
            command: "C_Cpp.ShowIdleCodeAnalysisCommands",
            title: localize("c.cpp.codeanalysis.statusbar.runNow", "Run Now"),
            arguments: commandArguments
        };
        return item;
    }
    private setIsCodeAnalysisPaused(val: boolean): void {
        if (!this.isRunningCodeAnalysis) {
            return;
        }

        this.isCodeAnalysisPaused = val;
        this.codeAnalysisStatusItem.busy = !val;
        this.codeAnalysisStatusItem.text = val ? this.codeAnalysisPausedText : this.codeAnalysisRunningText;
    }

    private codeAnalysisCurrentMode(): string {
        const settings: CppSettings = new CppSettings((vscode.workspace.workspaceFolders && vscode.workspace.workspaceFolders.length > 0) ? vscode.workspace.workspaceFolders[0]?.uri : undefined);
        const state: string = (settings.codeAnalysisRunAutomatically && settings.clangTidyEnabled)
            ? localize("mode.codeanalysis.status.automatic", "Automatic")
            : localize("mode.codeanalysis.status.manual", "Manual");
        return state;
    }

    private setIsRunningCodeAnalysis(val: boolean): void {
        if (this.isRunningCodeAnalysis && !val) {
            this.codeAnalysisTotal = 0;
            this.codeAnalysisProcessed = 0;
            this.isCodeAnalysisPaused = false;
        }
        this.isRunningCodeAnalysis = val;
        this.codeAnalysisStatusItem.busy = val;
        const activeText: string = this.isCodeAnalysisPaused ? this.codeAnalysisPausedText : this.codeAnalysisRunningText;
        const idleText: string = this.codeAnalysisModePrefix + this.codeAnalysisCurrentMode();
        this.codeAnalysisStatusItem.text = val ? activeText : idleText;
        this.codeAnalysisStatusItem.command = val ? {
            command: "C_Cpp.ShowActiveCodeAnalysisCommands",
            title: localize("c.cpp.codeanalysis.statusbar.showCodeAnalysisOptions", "Options"),
            // Make sure not to overwrite current progress
            tooltip: this.codeAnalysisStatusItem.command?.tooltip ?? localize("startup.codeanalysis.status", "Starting..."),
            arguments: commandArguments
        } : {
            command: "C_Cpp.ShowIdleCodeAnalysisCommands",
            title: localize("c.cpp.codeanalysis.statusbar.showRunNowOptions", "Run Now"),
            arguments: commandArguments
        };
    }

    private updateCodeAnalysisTooltip(): void {
        this.codeAnalysProgress = localize("running.analysis.processed.tooltip", "Running: {0} / {1} ({2}%)",
            this.codeAnalysisProcessed, Math.max(this.codeAnalysisTotal, 1), Math.floor(100 * this.codeAnalysisProcessed / Math.max(this.codeAnalysisTotal, 1)));

        if (this.codeAnalysisStatusItem.command) {
            this.codeAnalysisStatusItem.command.tooltip = this.codeAnalysProgress;

        }
        this.setIsRunningCodeAnalysis(true);
    }

    private setCodeAnalysisProcessed(processed: number): void {
        if (!this.isRunningCodeAnalysis) {
            return; // Occurs when a multi-root workspace is activated.
        }
        this.codeAnalysisProcessed = processed;
        if (this.codeAnalysisProcessed > this.codeAnalysisTotal) {
            this.codeAnalysisTotal = this.codeAnalysisProcessed + 1;
        }
        this.updateCodeAnalysisTooltip();
    }

    private setCodeAnalysisTotal(total: number): void {
        if (!this.isRunningCodeAnalysis) {
            return; // Occurs when a multi-root workspace is activated.
        }
        this.codeAnalysisTotal = total;
        this.updateCodeAnalysisTooltip();
    }

    public async showActiveCodeAnalysisCommands(): Promise<number> {
        const options: vscode.QuickPickOptions = {};
        options.placeHolder = localize("select.code.analysis.command", "Select a code analysis command...");

        const items: IndexableQuickPickItem[] = [];
        items.push({ label: localize("cancel.analysis", "Cancel"), description: "", index: 0 });

        if (this.isCodeAnalysisPaused) {
            items.push({ label: localize("resume.analysis", "Resume"), description: "", index: 2 });
        } else {
            items.push({ label: localize("pause.analysis", "Pause"), description: "", index: 1 });
        }
        items.push({ label: localize("another.analysis", "Start Another..."), description: "", index: 3 });
        const selection: IndexableQuickPickItem | undefined = await vscode.window.showQuickPick(items, options);
        return (selection) ? selection.index : -1;
    }

    public async showIdleCodeAnalysisCommands(): Promise<number> {
        const options: vscode.QuickPickOptions = {};
        options.placeHolder = localize("select.command", "Select a command...");

        const items: IndexableQuickPickItem[] = [];
        items.push({ label: localize("active.analysis", "Run Code Analysis on Active File"), description: "", index: 0 });
        items.push({ label: localize("all.analysis", "Run Code Analysis on All Files"), description: "", index: 1 });
        items.push({ label: localize("open.analysis", "Run Code Analysis on Open Files"), description: "", index: 2 });
        const selection: IndexableQuickPickItem | undefined = await vscode.window.showQuickPick(items, options);
        return (selection) ? selection.index : -1;
    }
    //#endregion Code analysis language status

    //#region References status
    private createReferencesStatusBarItem(): vscode.StatusBarItem {
        const item: vscode.StatusBarItem = vscode.window.createStatusBarItem(`c.cpp.references.statusbar`, vscode.StatusBarAlignment.Right, 901);
        item.name = localize("c.cpp.references.statusbar", "C/C++ References Status");
        item.tooltip = "";
        item.command = {
            command: "C_Cpp.ShowReferencesProgress",
            title: item.name,
            arguments: commandArguments
        };
        return item;
    }

    private get ReferencesCommand(): ReferencesCommandMode {
        return this.referencesStatusBarItem.tooltip === "" ? ReferencesCommandMode.None :
            this.referencesStatusBarItem.tooltip === referencesCommandModeToString(ReferencesCommandMode.Find) ? ReferencesCommandMode.Find :
                this.referencesStatusBarItem.tooltip === referencesCommandModeToString(ReferencesCommandMode.Rename) ? ReferencesCommandMode.Rename :
                    ReferencesCommandMode.Peek;
    }

    private set ReferencesCommand(val: ReferencesCommandMode) {
        if (val === ReferencesCommandMode.None) {
            this.referencesStatusBarItem.text = "";
            this.ShowReferencesIcon = false;
        } else {
            this.referencesStatusBarItem.text = "$(search)";
            this.referencesStatusBarItem.tooltip = referencesCommandModeToString(val) + (val !== ReferencesCommandMode.Find ? "" : this.referencesPreviewTooltip);
            this.ShowReferencesIcon = true;
        }
    }

    private set ShowReferencesIcon(show: boolean) {
        if (show && this.ReferencesCommand !== ReferencesCommandMode.None) {
            this.referencesStatusBarItem.show();
        } else {
            this.referencesStatusBarItem.hide();
        }
    }
    //#endregion End - References status

    //#region Configuration status bar
    private createConfigurationStatusBarItem(): vscode.StatusBarItem {
        const configTooltip: string = localize("c.cpp.configuration.tooltip", "C/C++ Configuration");
        const item: vscode.StatusBarItem = vscode.window.createStatusBarItem("c.cpp.configuration.tooltip", vscode.StatusBarAlignment.Right, 0);
        item.name = configTooltip;
        item.tooltip = configTooltip;
        item.command = {
            command: "C_Cpp.ConfigurationSelect",
            title: configTooltip,
            arguments: commandArguments
        };
        return item;
    }

    private set ActiveConfig(label: string) {
        this.configurationStatusBarItem.text = label;
    }

    private set ShowConfiguration(show: boolean) {
        if (show) {
            this.configurationStatusBarItem.show();
        } else {
            this.configurationStatusBarItem.hide();
        }
    }
    //#endregion End - Configuration status bar

    //#region Configure IntelliSense status bar
    private createConfigureIntelliSenseStatusBarItem(): vscode.StatusBarItem {
        const cppConfigureIntelliSenseText: string = localize("c.cpp.configureIntelliSenseStatus.cppText", "C/C++ Configure IntelliSense");
        const item: vscode.StatusBarItem = vscode.window.createStatusBarItem(`c.cpp.configureIntelliSenseStatus.statusbar`, vscode.StatusBarAlignment.Right, 0);
        item.name = cppConfigureIntelliSenseText;
        item.tooltip = cppConfigureIntelliSenseText;
        item.text = `$(warning) ${this.configureIntelliSenseText}`;
        item.backgroundColor = new vscode.ThemeColor('statusBarItem.warningBackground');
        item.command = {
            command: "C_Cpp.SelectIntelliSenseConfiguration",
            title: cppConfigureIntelliSenseText,
            arguments: ['statusBar']
        };
        return item;
    }

    public async ShowConfigureIntelliSenseButton(show: boolean, client?: Client, configurationType?: ConfigurationType, sender?: string): Promise<void> {
        if (client !== this.currentClient) {
            return;
        }
        if (configurationType !== undefined && sender !== undefined) {
            const showButton: string = show ? 'true' : 'false';
            telemetry.logLanguageServerEvent('showConfigureIntelliSenseButton', { configurationType, sender, showButton });
        }

        if (!await telemetry.showStatusBarIntelliSenseButton()) {
            return;
        }
        this.showConfigureIntelliSenseButton = show;
        if (client !== undefined) {
            client.setShowConfigureIntelliSenseButton(show);
        }
        if (show) {
            const activeEditor: vscode.TextEditor | undefined = vscode.window.activeTextEditor;
            telemetry.logLanguageServerEvent('configureIntelliSenseStatusBar');
            if (activeEditor && util.isCppOrRelated(activeEditor.document)) {
                this.configureIntelliSenseStatusBarItem.show();
                if (!this.configureIntelliSenseTimeout) {
                    this.configureIntelliSenseTimeout = setTimeout(() => {
                        this.configureIntelliSenseStatusBarItem.text = "$(warning)";
                    }, 15000);
                }
            }
        } else {
            this.configureIntelliSenseStatusBarItem.hide();
            if (this.configureIntelliSenseTimeout) {
                clearTimeout(this.configureIntelliSenseTimeout);
                this.configureIntelliSenseStatusBarItem.text = `$(warning) ${this.configureIntelliSenseText}`;
                this.configureIntelliSenseTimeout = undefined;
            }
        }
    }

    public activeDocumentChanged(): void {
        const activeEditor: vscode.TextEditor | undefined = vscode.window.activeTextEditor;
        if (!activeEditor) {
            this.ShowConfiguration = false;
            if (this.showConfigureIntelliSenseButton) {
                this.configureIntelliSenseStatusBarItem.hide();
            }
        } else {
            const isCppPropertiesJson: boolean = util.isCppPropertiesJson(activeEditor.document);
            if (isCppPropertiesJson) {
                void vscode.languages.setTextDocumentLanguage(activeEditor.document, "jsonc");
            }
            const isCppOrRelated: boolean = isCppPropertiesJson || util.isCppOrRelated(activeEditor.document);

            // It's sometimes desirable to see the config and icons when making changes to files with C/C++-related content.
            // TODO: Check some "AlwaysShow" setting here.
            this.ShowConfiguration = isCppOrRelated || (util.getWorkspaceIsCpp() &&
                (activeEditor.document.fileName.endsWith("tasks.json") ||
                    activeEditor.document.fileName.endsWith("launch.json")));

            if (this.showConfigureIntelliSenseButton) {
                if (isCppOrRelated && !!this.currentClient && this.currentClient.getShowConfigureIntelliSenseButton()) {
                    this.configureIntelliSenseStatusBarItem.show();
                    if (!this.configureIntelliSenseTimeout) {
                        this.configureIntelliSenseTimeout = setTimeout(() => {
                            this.configureIntelliSenseStatusBarItem.text = "$(warning)";
                        }, 15000);
                    }
                } else {
                    this.configureIntelliSenseStatusBarItem.hide();
                }
            }
        }
    }
    //#endregion End - Configure IntelliSense status bar

    public async showConfigurations(configurationNames: string[]): Promise<number> {
        const options: vscode.QuickPickOptions = {};
        options.placeHolder = localize("select.a.configuration", "Select a Configuration...");

        const items: IndexableQuickPickItem[] = [];
        for (let i: number = 0; i < configurationNames.length; i++) {
            items.push({ label: configurationNames[i], description: "", index: i });
        }
        items.push({ label: localize("edit.configuration.ui", "Edit Configurations (UI)"), description: "", index: configurationNames.length });
        items.push({ label: localize("edit.configuration.json", "Edit Configurations (JSON)"), description: "", index: configurationNames.length + 1 });

        const selection: IndexableQuickPickItem | undefined = await vscode.window.showQuickPick(items, options);
        return selection ? selection.index : -1;
    }

    public async showConfigurationProviders(currentProvider?: string): Promise<string | undefined> {
        const options: vscode.QuickPickOptions = {};
        options.placeHolder = localize("select.configuration.provider", "Select a Configuration Provider...");
        const providers: CustomConfigurationProviderCollection = getCustomConfigProviders();

        const items: KeyedQuickPickItem[] = [];
        providers.forEach(provider => {
            let label: string = provider.name;
            if (isSameProviderExtensionId(currentProvider, provider.extensionId)) {
                label += ` (${localize("active", "active")})`;
            }
            items.push({ label: label, description: "", key: provider.extensionId });
        });
        items.push({ label: `(${localize("none", "none")})`, description: localize("disable.configuration.provider", "Disable the active configuration provider, if applicable."), key: "" });

        const selection: KeyedQuickPickItem | undefined = await vscode.window.showQuickPick(items, options);
        return selection ? selection.key : undefined;
    }

    public async showCompileCommands(paths: string[]): Promise<number> {
        const options: vscode.QuickPickOptions = {};
        options.placeHolder = localize("select.compile.commands", "Select a compile_commands.json...");

        const items: IndexableQuickPickItem[] = [];
        for (let i: number = 0; i < paths.length; i++) {
            items.push({ label: paths[i], description: "", index: i });
        }

        const selection: IndexableQuickPickItem | undefined = await vscode.window.showQuickPick(items, options);
        return selection ? selection.index : -1;
    }

    public async showWorkspaces(workspaceNames: { name: string; key: string }[]): Promise<string> {
        const options: vscode.QuickPickOptions = {};
        options.placeHolder = localize("select.workspace", "Select a workspace folder...");

        const items: KeyedQuickPickItem[] = [];
        workspaceNames.forEach(name => items.push({ label: name.name, description: "", key: name.key }));

        const selection: KeyedQuickPickItem | undefined = await vscode.window.showQuickPick(items, options);
        return selection ? selection.key : "";
    }

<<<<<<< HEAD
    private readonly selectACommandString: string = localize("select.command", "Select a command...");
    private readonly selectACodeAnalysisCommandString: string = localize("select.code.analysis.command", "Select a code analysis command...");

    public async showParsingCommands(): Promise<number> {
        const options: vscode.QuickPickOptions = {};
        options.placeHolder = this.selectACommandString;

        const items: IndexableQuickPickItem[] = [];
        if (this.isParsingWorkspacePaused) {
            items.push({ label: localize("resume.parsing", "Resume Workspace Parsing"), description: "", index: 1 });
        } else {
            items.push({ label: localize("pause.parsing", "Pause Workspace Parsing"), description: "", index: 0 });
        }
        const selection: IndexableQuickPickItem | undefined = await vscode.window.showQuickPick(items, options);
        return selection ? selection.index : -1;
    }

    public async showActiveCodeAnalysisCommands(): Promise<number> {
        const options: vscode.QuickPickOptions = {};
        options.placeHolder = this.selectACodeAnalysisCommandString;

        const items: IndexableQuickPickItem[] = [];
        items.push({ label: localize("cancel.analysis", "Cancel"), description: "", index: 0 });

        if (this.isCodeAnalysisPaused) {
            items.push({ label: localize("resume.analysis", "Resume"), description: "", index: 2 });
        } else {
            items.push({ label: localize("pause.analysis", "Pause"), description: "", index: 1 });
        }
        items.push({ label: localize("another.analysis", "Start Another..."), description: "", index: 3 });
        const selection: IndexableQuickPickItem | undefined = await vscode.window.showQuickPick(items, options);
        return selection ? selection.index : -1;
    }

    public async showIdleCodeAnalysisCommands(): Promise<number> {
        const options: vscode.QuickPickOptions = {};
        options.placeHolder = this.selectACommandString;

        const items: IndexableQuickPickItem[] = [];
        items.push({ label: localize("active.analysis", "Run Code Analysis on Active File"), description: "", index: 0 });
        items.push({ label: localize("all.analysis", "Run Code Analysis on All Files"), description: "", index: 1 });
        items.push({ label: localize("open.analysis", "Run Code Analysis on Open Files"), description: "", index: 2 });
        const selection: IndexableQuickPickItem | undefined = await vscode.window.showQuickPick(items, options);
        return selection ? selection.index : -1;
    }

=======
>>>>>>> f3878157
    public async showConfigureIncludePathMessage(prompt: () => Promise<boolean>, onSkip: () => void): Promise<void> {
        await sleep(10000);
        this.showConfigurationPrompt(ConfigurationPriority.IncludePath, prompt, onSkip);
    }

    public showConfigureCompileCommandsMessage(prompt: () => Promise<boolean>, onSkip: () => void): void {
        setTimeout(() => {
            this.showConfigurationPrompt(ConfigurationPriority.CompileCommands, prompt, onSkip);
        }, 5000);
    }

    public showConfigureCustomProviderMessage(prompt: () => Promise<boolean>, onSkip: () => void): void {
        this.showConfigurationPrompt(ConfigurationPriority.CustomProvider, prompt, onSkip);
    }

    private showConfigurationPrompt(priority: ConfigurationPriority, prompt: () => Thenable<boolean>, onSkip: () => void): void {
        const showPrompt: () => Promise<ConfigurationStatus> = async () => {
            const configured: boolean = await prompt();
            return Promise.resolve({
                priority: priority,
                configured: configured
            });
        };

        if (is.promise(this.curConfigurationStatus)) {
            this.curConfigurationStatus = this.curConfigurationStatus.then(result => {
                if (priority > result.priority) {
                    return showPrompt();
                } else if (!result.configured) {
                    return showPrompt();
                }
                onSkip();
                return Promise.resolve({
                    priority: result.priority,
                    configured: true
                });
            });
        } else {
            this.curConfigurationStatus = showPrompt();
        }
    }

    public bind(client: Client): void {
        client.InitializingWorkspaceChanged(value => { this.setIsInitializingWorkspace(value); });
        client.IndexingWorkspaceChanged(value => { this.setIsIndexingWorkspace(value); });
        client.ParsingWorkspaceChanged(value => { this.setIsParsingWorkspace(value); });
        client.ParsingWorkspacePausedChanged(value => { this.setIsParsingWorkspacePaused(value); });
        client.ParsingFilesChanged(value => { this.setIsParsingFiles(value); });
        client.IntelliSenseParsingChanged(value => { this.setIsUpdatingIntelliSense(value); });
        client.RunningCodeAnalysisChanged(value => { this.setIsRunningCodeAnalysis(value); });
        client.CodeAnalysisPausedChanged(value => { this.setIsCodeAnalysisPaused(value); });
        client.CodeAnalysisProcessedChanged(value => { this.setCodeAnalysisProcessed(value); });
        client.CodeAnalysisTotalChanged(value => { this.setCodeAnalysisTotal(value); });
        client.ReferencesCommandModeChanged(value => { this.ReferencesCommand = value; });
        client.TagParserStatusChanged(value => { this.TagParseStatus = value; });
        client.ActiveConfigChanged(value => {
            this.ActiveConfig = value;
            this.currentClient = client;
            void this.ShowConfigureIntelliSenseButton(client.getShowConfigureIntelliSenseButton(), client);
        });
    }

    public dispose(): void {
        this.intelliSenseStatusItem.dispose();
        this.tagParseStatusItem.dispose();
        this.codeAnalysisStatusItem.dispose();
        this.referencesStatusBarItem.dispose();
        this.configurationStatusBarItem.dispose();
        this.configureIntelliSenseStatusBarItem.dispose();
    }
}

export function getUI(): LanguageStatusUI {
    if (!ui) {
        ui = new LanguageStatusUI();
    }
    return ui;
}
<|MERGE_RESOLUTION|>--- conflicted
+++ resolved
@@ -239,15 +239,15 @@
         if (this.isParsingWorkspacePaused) {
             const displayTwoStatus: boolean = this.isParsingFiles && this.isParsingWorkspace;
             return (this.isParsingFiles ? this.parsingFilesTooltip : "")
-                + (displayTwoStatus ? " | " : "")
-                + (this.isParsingWorkspace ? this.workspaceParsingPausedText : "");
+        + (displayTwoStatus ? " | " : "")
+        + (this.isParsingWorkspace ? this.workspaceParsingPausedText : "");
         } else {
             return this.isParsingWorkspace ? this.workspaceParsingRunningText : this.parsingFilesTooltip;
         }
     }
 
     private setTagParseStatus(): void {
-        // Set busy icon outside of timer for more real-time response
+    // Set busy icon outside of timer for more real-time response
         this.tagParseStatusItem.busy = (this.isParsingWorkspace && !this.isParsingWorkspacePaused) || this.isParsingFiles;
         if (this.tagParseStatusItem.busy && this.tagParseTimeout) {
             clearTimeout(this.tagParseTimeout);
@@ -391,7 +391,7 @@
         }
         items.push({ label: localize("another.analysis", "Start Another..."), description: "", index: 3 });
         const selection: IndexableQuickPickItem | undefined = await vscode.window.showQuickPick(items, options);
-        return (selection) ? selection.index : -1;
+        return selection ? selection.index : -1;
     }
 
     public async showIdleCodeAnalysisCommands(): Promise<number> {
@@ -403,7 +403,7 @@
         items.push({ label: localize("all.analysis", "Run Code Analysis on All Files"), description: "", index: 1 });
         items.push({ label: localize("open.analysis", "Run Code Analysis on Open Files"), description: "", index: 2 });
         const selection: IndexableQuickPickItem | undefined = await vscode.window.showQuickPick(items, options);
-        return (selection) ? selection.index : -1;
+        return selection ? selection.index : -1;
     }
     //#endregion Code analysis language status
 
@@ -544,8 +544,8 @@
             // It's sometimes desirable to see the config and icons when making changes to files with C/C++-related content.
             // TODO: Check some "AlwaysShow" setting here.
             this.ShowConfiguration = isCppOrRelated || (util.getWorkspaceIsCpp() &&
-                (activeEditor.document.fileName.endsWith("tasks.json") ||
-                    activeEditor.document.fileName.endsWith("launch.json")));
+        (activeEditor.document.fileName.endsWith("tasks.json") ||
+          activeEditor.document.fileName.endsWith("launch.json")));
 
             if (this.showConfigureIntelliSenseButton) {
                 if (isCppOrRelated && !!this.currentClient && this.currentClient.getShowConfigureIntelliSenseButton()) {
@@ -621,55 +621,6 @@
         return selection ? selection.key : "";
     }
 
-<<<<<<< HEAD
-    private readonly selectACommandString: string = localize("select.command", "Select a command...");
-    private readonly selectACodeAnalysisCommandString: string = localize("select.code.analysis.command", "Select a code analysis command...");
-
-    public async showParsingCommands(): Promise<number> {
-        const options: vscode.QuickPickOptions = {};
-        options.placeHolder = this.selectACommandString;
-
-        const items: IndexableQuickPickItem[] = [];
-        if (this.isParsingWorkspacePaused) {
-            items.push({ label: localize("resume.parsing", "Resume Workspace Parsing"), description: "", index: 1 });
-        } else {
-            items.push({ label: localize("pause.parsing", "Pause Workspace Parsing"), description: "", index: 0 });
-        }
-        const selection: IndexableQuickPickItem | undefined = await vscode.window.showQuickPick(items, options);
-        return selection ? selection.index : -1;
-    }
-
-    public async showActiveCodeAnalysisCommands(): Promise<number> {
-        const options: vscode.QuickPickOptions = {};
-        options.placeHolder = this.selectACodeAnalysisCommandString;
-
-        const items: IndexableQuickPickItem[] = [];
-        items.push({ label: localize("cancel.analysis", "Cancel"), description: "", index: 0 });
-
-        if (this.isCodeAnalysisPaused) {
-            items.push({ label: localize("resume.analysis", "Resume"), description: "", index: 2 });
-        } else {
-            items.push({ label: localize("pause.analysis", "Pause"), description: "", index: 1 });
-        }
-        items.push({ label: localize("another.analysis", "Start Another..."), description: "", index: 3 });
-        const selection: IndexableQuickPickItem | undefined = await vscode.window.showQuickPick(items, options);
-        return selection ? selection.index : -1;
-    }
-
-    public async showIdleCodeAnalysisCommands(): Promise<number> {
-        const options: vscode.QuickPickOptions = {};
-        options.placeHolder = this.selectACommandString;
-
-        const items: IndexableQuickPickItem[] = [];
-        items.push({ label: localize("active.analysis", "Run Code Analysis on Active File"), description: "", index: 0 });
-        items.push({ label: localize("all.analysis", "Run Code Analysis on All Files"), description: "", index: 1 });
-        items.push({ label: localize("open.analysis", "Run Code Analysis on Open Files"), description: "", index: 2 });
-        const selection: IndexableQuickPickItem | undefined = await vscode.window.showQuickPick(items, options);
-        return selection ? selection.index : -1;
-    }
-
-=======
->>>>>>> f3878157
     public async showConfigureIncludePathMessage(prompt: () => Promise<boolean>, onSkip: () => void): Promise<void> {
         await sleep(10000);
         this.showConfigurationPrompt(ConfigurationPriority.IncludePath, prompt, onSkip);
