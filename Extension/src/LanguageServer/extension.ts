--- conflicted
+++ resolved
@@ -10,11 +10,7 @@
 import * as path from 'path';
 import * as vscode from 'vscode';
 import * as nls from 'vscode-nls';
-<<<<<<< HEAD
-import * as yauzl from 'yauzl';
 import { remote } from '../ToolsetDetection/host';
-=======
->>>>>>> 78695ec4
 import { logAndReturn } from '../Utility/Async/returns';
 import * as util from '../common';
 import * as telemetry from '../telemetry';
