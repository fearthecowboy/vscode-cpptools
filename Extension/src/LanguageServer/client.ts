--- conflicted
+++ resolved
@@ -36,30 +36,23 @@
 import { identifyToolset } from '../ToolsetDetection/detection';
 import { ManualPromise } from '../Utility/Async/manualPromise';
 import { ManualSignal } from '../Utility/Async/manualSignal';
-<<<<<<< HEAD
-import { logAndReturn, returns } from '../Utility/Async/returns';
+import { logAndReturn } from '../Utility/Async/returns';
 import { LastKnownState } from '../Utility/System/equality';
-=======
-import { logAndReturn } from '../Utility/Async/returns';
->>>>>>> 847ea0b7
+
 import { is } from '../Utility/System/guards';
 import { elapsed } from '../Utility/System/performance';
 import { structuredClone } from '../Utility/System/structuredClone';
 import * as util from '../common';
-<<<<<<< HEAD
+import { isWindows } from '../constants';
 import { DebugProtocolParams, Logger, ShowWarningParams, getDiagnosticsChannel, getOutputChannelLogger, log, logDebugProtocol, logLocalized, showWarning } from '../logger';
-=======
-import { isWindows } from '../constants';
-import { DebugProtocolParams, Logger, ShowWarningParams, getDiagnosticsChannel, getOutputChannelLogger, logDebugProtocol, logLocalized, showWarning } from '../logger';
->>>>>>> 847ea0b7
 import { localizedStringCount, lookupString } from '../nativeStrings';
 import { SessionState } from '../sessionState';
 import * as telemetry from '../telemetry';
 import { TestHook, getTestHook } from '../testHook';
-import { CompileCommandsConfiguration } from './Intellisense/compileCommandsConfiguration';
-import { ExtendedBrowseInformation, IntellisenseConfigurationProvider } from './Intellisense/interfaces';
-import { ProviderConfiguration } from './Intellisense/providerConfiguration';
-import { WorkspaceCofigurationProvider } from './Intellisense/workspaceConfiguration';
+import { CompileCommandsConfigurationAdapter } from './Intellisense/compileCommandsConfigurationAdapter';
+import { ExtendedBrowseInformation, IntellisenseConfigurationAdapter } from './Intellisense/interfaces';
+import { ProviderConfigurationAdapter } from './Intellisense/providerConfigurationAdapter';
+import { WorkspaceCofigurationAdapter } from './Intellisense/workspaceConfigurationAdapter';
 import {
     CodeAnalysisDiagnosticIdentifiersAndUri,
     RegisterCodeAnalysisNotifications,
@@ -942,10 +935,6 @@
     public static updateClientConfigurations(): void {
         clients.forEach(client => {
             if (client instanceof DefaultClient) {
-<<<<<<< HEAD
-=======
-                const defaultClient: DefaultClient = client as DefaultClient;
->>>>>>> 847ea0b7
                 if (!client.isInitialized() || !compilerDefaults) {
                     // This can randomly get hit when adding/removing workspace folders.
                     return;
@@ -1311,6 +1300,7 @@
 
                 // if we're in newIntellisenseMode, we don't want to ask the service for the compiler
                 if (!this.isNewIntellisense) {
+                    log("init: calling requestCompiler for legacy mode");
                     // The configurations will not be sent to the language server until the default include paths and frameworks have been set.
                     // The event handlers must be set before this happens.
                     compilerDefaults = await this.requestCompiler();
@@ -1705,7 +1695,10 @@
         }
     }
 
-    public onDidOpenTextDocument(document: vscode.TextDocument): void {
+    public async onDidOpenTextDocument(document: vscode.TextDocument) {
+        if (this.isNewIntellisense) {
+            await this.updatingNewIntellisense;
+        }
         if (document.uri.scheme === "file") {
             const uri: string = document.uri.toString();
             openFileVersions.set(uri, document.version);
@@ -1783,7 +1776,7 @@
 
     public async updateCustomConfigurations(requestingProvider?: CustomConfigurationProvider1): Promise<void> {
         this.ensureNotNewIntellisense();
-
+        log("updateCustomConfigurations: Legacy Mode");
         await this.ready;
 
         if (!this.configurationProvider) {
@@ -1814,10 +1807,12 @@
 
         this.ensureNotNewIntellisense();
 
+        console.log("updateCustomBrowseConfiguration: Legacy Mode");
+
         if (!this.configurationProvider) {
             return;
         }
-        console.log("updateCustomBrowseConfiguration");
+
         const currentProvider: CustomConfigurationProvider1 | undefined = getCustomConfigProviders().get(this.configurationProvider);
         if (!currentProvider || !currentProvider.isReady || (requestingProvider && requestingProvider.extensionId !== currentProvider.extensionId)) {
             return;
@@ -1931,8 +1926,14 @@
     }
 
     public async provideCustomConfiguration(docUri: vscode.Uri, requestFile?: string, replaceExisting?: boolean, provider?: CustomConfigurationProvider1): Promise<void> {
+        if (this.isNewIntellisense) {
+            await this.sendNewIntellisenseConfigurationForFile(docUri);
+            void this.languageClient.sendNotification(FinishedRequestCustomConfig, { uri: requestFile });
+            return;
+        }
         // in newIntellisenseMode, this should not be getting called (the server shouldn't ask, and we're handling the files ourselves elsewhere.)
         this.ensureNotNewIntellisense();
+        log("provideCustomConfiguration: Legacy Mode");
 
         const onFinished = () => {
             if (requestFile) {
@@ -2290,12 +2291,7 @@
         this.languageClient.onNotification(RequestCustomConfig, (requestFile: string) => {
             const client: Client = clients.getClientFor(vscode.Uri.file(requestFile));
             if (client instanceof DefaultClient) {
-<<<<<<< HEAD
                 void client.handleRequestCustomConfig(requestFile);
-=======
-                const defaultClient: DefaultClient = client as DefaultClient;
-                void defaultClient.handleRequestCustomConfig(requestFile);
->>>>>>> 847ea0b7
             }
         });
         this.languageClient.onNotification(PublishIntelliSenseDiagnosticsNotification, publishIntelliSenseDiagnostics);
@@ -2527,54 +2523,6 @@
             testHook.updateStatus(status);
         } else if (message.endsWith("No Squiggles")) {
             util.setIntelliSenseProgress(util.getProgressIntelliSenseNoSquiggles());
-<<<<<<< HEAD
-        } else if (message.endsWith("Unresolved Headers")) {
-            if (notificationBody.workspaceFolderUri) {
-                const client: Client = clients.getClientFor(vscode.Uri.file(notificationBody.workspaceFolderUri));
-                if (client instanceof DefaultClient) {
-                    if (!client.configuration.CurrentConfiguration?.configurationProvider) {
-                        const showIntelliSenseFallbackMessage: PersistentState<boolean> = new PersistentState<boolean>("CPP.showIntelliSenseFallbackMessage", true);
-                        if (showIntelliSenseFallbackMessage.Value
-                            && !await telemetry.showStatusBarIntelliSenseButton()) {
-                            void ui.showConfigureIncludePathMessage(async () => {
-                                const configJSON: string = localize("configure.json.button", "Configure (JSON)");
-                                const configUI: string = localize("configure.ui.button", "Configure (UI)");
-                                const dontShowAgain: string = localize("dont.show.again", "Don't Show Again");
-                                const fallbackMsg: string = client.configuration.VcpkgInstalled ?
-                                    localize("update.your.intellisense.settings", "Update your IntelliSense settings or use Vcpkg to install libraries to help find missing headers.") :
-                                    localize("configure.your.intellisense.settings", "Configure your IntelliSense settings to help find missing headers.");
-                                return vscode.window.showInformationMessage(fallbackMsg, configJSON, configUI, dontShowAgain).then(async (value) => {
-                                    let commands: string[];
-                                    switch (value) {
-                                        case configJSON:
-                                            commands = await vscode.commands.getCommands(true);
-                                            if (commands.indexOf("workbench.action.problems.focus") >= 0) {
-                                                void vscode.commands.executeCommand("workbench.action.problems.focus").then(returns.undefined, logAndReturn.undefined);
-                                            }
-                                            void client.handleConfigurationEditJSONCommand().catch(logAndReturn.undefined);
-                                            telemetry.logLanguageServerEvent("SettingsCommand", { "toast": "json" }, undefined);
-                                            break;
-                                        case configUI:
-                                            commands = await vscode.commands.getCommands(true);
-                                            if (commands.indexOf("workbench.action.problems.focus") >= 0) {
-                                                void vscode.commands.executeCommand("workbench.action.problems.focus").then(returns.undefined, logAndReturn.undefined);
-                                            }
-                                            void client.handleConfigurationEditUICommand().catch(logAndReturn.undefined);
-                                            telemetry.logLanguageServerEvent("SettingsCommand", { "toast": "ui" }, undefined);
-                                            break;
-                                        case dontShowAgain:
-                                            showIntelliSenseFallbackMessage.Value = false;
-                                            break;
-                                    }
-                                    return true;
-                                });
-                            }, () => showIntelliSenseFallbackMessage.Value = false).catch(logAndReturn.undefined);
-                        }
-                    }
-                }
-            }
-=======
->>>>>>> 847ea0b7
         }
     }
 
@@ -2893,7 +2841,7 @@
     }();
 
     private async sendBrowsePath(configuration: configs.Configuration) {
-        const provider = await this.getProvider(configuration);
+        const provider = await this.getAdapter(configuration);
 
         const cancelToken = this.updateIntellisenseCancelToken;
         if (cancelToken.isCancellationRequested) {
@@ -2904,7 +2852,7 @@
         if (this.lastKnownState.unchanged('browseInfo', browseInfo)) {
             return;
         }
-
+        log('Sending Browse Path Information');
         // send the custom browse config to the server
         return this.languageClient.sendNotification(CustomBrowseConfigurationNotification, {
             workspaceFolderUri: this.RootUri?.toString(),
@@ -2924,11 +2872,8 @@
         }
     }
 
-    async queueNewIntellisenseConfigurationForFile(files: vscode.Uri[], configuration: SourceFileConfiguration | configs.Configuration) {
-
-    }
-
     async sendNewIntellisenseConfigurationForFile(fileUri: vscode.Uri) {
+        await this.updatingNewIntellisense;
         // this is kind of like provideCustomConfiguration
         // except that we're going to generate the configuration for the file
         // and send it (if it hasn't changed from whence last it was sent)
@@ -2942,45 +2887,31 @@
             log("ERROR: ============== No base configuration for new intellisense ====================");
             return;
         }
-        const p = await this.getProvider(base);
-        if (p) {
-            const configurationItems = (await p.provideConfigurations([fileUri])).map(each => ({ uri: each.uri.toString(), configuration: each.configuration }));
-
-            void this.languageClient.sendNotification(CustomConfigurationNotification, {
-                configurationItems,
-                workspaceFolderUri: this.RootUri?.toString()
-            }).catch(logAndReturn.undefined);
-        }
-    }
-
-    async getProvider(configuration: configs.Configuration): Promise<IntellisenseConfigurationProvider> {
-        let provider: IntellisenseConfigurationProvider | undefined;
+        const adapter = await this.getAdapter(base);
+
+        if (adapter) {
+            await adapter.initialized;
+            return this.sendFileConfigurations(adapter, [fileUri]);
+        }
+    }
+
+    async getAdapter(configuration: configs.Configuration): Promise<IntellisenseConfigurationAdapter> {
+        let adapter: IntellisenseConfigurationAdapter | undefined;
         if (configuration.compileCommands) {
             // if they are using compile commands, use the provider for that.
-            provider = await CompileCommandsConfiguration.getProvider(this, configuration.compileCommands, configuration, this.updateIntellisenseCancelToken);
-            if (provider) {
-                log('Provider is a CompileCommandsConfigurationProvider');
-            }
-        }
-
-        if (!provider && configuration.configurationProvider) {
+            adapter = await CompileCommandsConfigurationAdapter.getProvider(this, configuration.compileCommands, configuration, this.updateIntellisenseCancelToken);
+        }
+
+        if (!adapter && configuration.configurationProvider) {
             // can we get a provider from the configuration provider?
-            provider = await ProviderConfiguration.getProvider(this, getCustomConfigProviders().get(configuration.configurationProvider), configuration);
-            if (provider) {
-                log('Provider is a custom Provider');
-            }
-
-        }
-
-        if (!provider) {
+            adapter = await ProviderConfigurationAdapter.getProvider(this, getCustomConfigProviders().get(configuration.configurationProvider), configuration);
+        }
+
+        if (!adapter) {
             // no provider, use the workspace
-            provider = await WorkspaceCofigurationProvider.getProvider(this, configuration);
-            if (provider) {
-                log('Provider is a WorkspaceConfigurationProvider');
-            }
-
-        }
-        return provider;
+            adapter = await WorkspaceCofigurationAdapter.getProvider(this, configuration);
+        }
+        return adapter;
     }
 
     #updateIntellisenseCancelTokenSource: CancellationTokenSource | undefined;
@@ -2996,7 +2927,52 @@
         }
     }
 
-    private async updateIntellisense(configuration: configs.Configuration, force = false): Promise<void> {
+    private filterUnchanged(configurationItems: SourceFileConfigurationItem[], filter = true) {
+        return filter ?
+            configurationItems.
+                map(each => ({ uri: each.uri.toString(), configuration: each.configuration })).
+                filter(({uri, configuration}) => this.lastKnownState.changed(uri as any, configuration)) :
+            configurationItems.
+                map(each => ({ uri: each.uri.toString(), configuration: each.configuration }));
+    }
+
+    private async sendFileConfigurations(adapter: IntellisenseConfigurationAdapter, uris: vscode.Uri[] = []) {
+        const configurations = await adapter.provideConfigurations(uris);
+        if (uris.length && configurations.length !== uris.length) {
+            // we didn't get a configuration for everything requested.
+            for (const each of uris) {
+                if (!configurations.find(c => c.uri.toString() === each.toString())) {
+                    log(`Unable to provide configuration for ${each.fsPath}`);
+                }
+            }
+        }
+
+        // if we're only going to send one configuration (ie, because we're opening a document) - don't filter out previously sent configurations
+        // because if a configuration was sent before it could be used, the server will have forgotten it.
+        const configurationItems = this.filterUnchanged(configurations, uris.length !== 1);
+        if (configurationItems.length > 0) {
+            log(`Sending file configuration for ${configurationItems.length} files: ${configurationItems[0].uri.toString()}...`);
+            return this.languageClient.sendNotification(CustomConfigurationNotification, { configurationItems, workspaceFolderUri: this.RootUri?.toString() }).catch(logAndReturn.undefined);
+        }
+    }
+
+    /** This sends the base configuration to the language client */
+    private async sendBaseConfiguration(adapter: IntellisenseConfigurationAdapter) {
+        return this.languageClient.sendRequest(ChangeCppPropertiesRequest, {
+            configurations: [await adapter.getBaseConfiguration(this.updateIntellisenseCancelToken)],
+            currentConfiguration: 0,
+            workspaceFolderUri: this.RootUri?.toString(),
+            isReady: true
+        });
+    }
+
+    // temporary - to see if we can stop it from doing things before we're ready.
+    updatingNewIntellisense = new ManualSignal<void>();
+
+    /**
+     * This gets called when the configuration changes
+     */
+    private async onIntellisenseConfigurationChanged(configuration: configs.Configuration, force = false): Promise<void> {
         log(`${elapsed()} updating (NEW) intellisense for ${configuration.name}`);
 
         if (this.lastKnownState.unchanged('configuration', configuration) || force) {
@@ -3005,29 +2981,39 @@
             log(`${elapsed()} ========= SKIPPING UPDATE INTELLISENS (config hasn't changed) =========`);
             return;
         }
+        this.updatingNewIntellisense.reset();
 
         // if we had a previous update in progress, cancel it.
         this.cancelUpdateIntellisense();
 
-        const token = this.updateIntellisenseCancelToken;
-
         // get the provider right away so that if it has to do any work, it can get started
-        const provider = await this.getProvider(configuration);
-
-        log(`${elapsed()} ========= SENDING BASE CONFIG =========`);
-        await this.languageClient.sendRequest(ChangeCppPropertiesRequest, {
-            configurations: [await provider.getBaseConfiguration(token)],
-            currentConfiguration: 0,
-            workspaceFolderUri: this.RootUri?.toString(),
-            isReady: true
+        const adapter = await this.getAdapter(configuration);
+
+        log(`${elapsed()} ========= SENDING BASE CONFIG (includes some browse path) =========`);
+        await this.sendBaseConfiguration(adapter);
+        void this.sendBrowsePath(configuration);
+
+        // first, let's send the configuration for files that are open in the editor (how?)
+
+        // then, we send the configuration for the known files that are ready
+        // then as the rest is done, send those too.
+
+        log(`${elapsed()} ========= SENDING configurations for files that are ready right now =========`);
+        void this.sendFileConfigurations(adapter, []);
+
+        // when it's done, stop listening.
+        adapter.once('done', () => {
+            log(`${elapsed()} ========= SENDING the remaining configurations for the rest of the files =========`);
+            adapter.removeAllListeners();
+            void this.sendFileConfigurations(adapter, []);
+
+            // send a flag with this to say "yeah, delete what you want" - since we're giveing the whole browse path
+            // see browse_engine.cpp:1512
+            void this.sendBrowsePath(configuration);
         });
 
-        // and then send the browse path configuration
-        log(`${elapsed()} ========= SENDING BROWSE PATH INFO =========`);
-        await this.sendBrowsePath(configuration);
-
         log(`${elapsed()} ========= DONE UPDATE INTELLISENSE =========`);
-
+        this.updatingNewIntellisense.resolve();
         this.#updateIntellisenseCancelTokenSource = undefined;
     }
 
@@ -3038,7 +3024,7 @@
         // redirct to use new intellisense if that's what's selected
         const current = this.configuration.CurrentConfiguration ?? cppProperties.Configurations[0];
         if (current?.enableNewIntellisense) {
-            return this.updateIntellisense(current);
+            return this.onIntellisenseConfigurationChanged(current);
         }
 
         const configurations: configs.Configuration[] = cppProperties.Configurations;
@@ -3115,9 +3101,11 @@
         // if we're using new Intellisense, we don't want to send this.
         // instead, we'd like to let the updateIntellisense method handle it.
         if (this.configuration.CurrentConfiguration?.enableNewIntellisense) {
-            return this.updateIntellisense(this.configuration.CurrentConfiguration);
-        }
-
+            log('OnCompileCommands: Using New intellisense');
+            return this.onIntellisenseConfigurationChanged(this.configuration.CurrentConfiguration);
+        }
+
+        log('OnCompileCommands: Using Legacy intellisense');
         const params: FileChangedParams = {
             uri: vscode.Uri.file(path).toString(),
             workspaceFolderUri: this.RootUri?.toString()
@@ -3146,7 +3134,7 @@
 
     private sendCustomConfigurations(configs: any, providerVersion: Version): void {
         this.ensureNotNewIntellisense();
-
+        log('sendCustomConfigurations: Using Legacy intellisense');
         // configs is marked as 'any' because it is untrusted data coming from a 3rd-party. We need to sanitize it before sending it to the language server.
         if (!configs || !(configs instanceof Array)) {
             console.warn("discarding invalid SourceFileConfigurationItems[]: " + configs);
@@ -3162,6 +3150,12 @@
         configs.forEach(item => {
             if (this.isSourceFileConfigurationItem(item, providerVersion)) {
                 const itemConfig: util.Mutable<InternalSourceFileConfiguration & configs.NewIntelliSense> = structuredClone(item.configuration);
+
+                // In legacy mode, make sure new Intellisense content isn't sent
+                itemConfig.intelliSenseMode = undefined;
+                itemConfig.enableNewIntellisense = undefined;
+                itemConfig.compiler = undefined;
+
                 let uri: string;
                 if (util.isString(item.uri) && !item.uri.startsWith("file://")) {
                     // If the uri field is a string, it may actually contain an fsPath.
@@ -3228,6 +3222,7 @@
 
     private sendCustomBrowseConfiguration(config: any, providerId: string | undefined, providerVersion: Version, timeoutOccured?: boolean): void {
         this.ensureNotNewIntellisense();
+        log('sendCustomBrowseConfiguration: Using Legacy intellisense');
 
         const rootFolder: vscode.WorkspaceFolder | undefined = this.RootFolder;
         if (!rootFolder
@@ -3261,13 +3256,8 @@
                 return;
             }
 
-<<<<<<< HEAD
-            const browseConfig: InternalWorkspaceBrowseConfiguration = <InternalWorkspaceBrowseConfiguration>config;
+            const browseConfig: InternalWorkspaceBrowseConfiguration = config as InternalWorkspaceBrowseConfiguration;
             sanitized = structuredClone(browseConfig);
-=======
-            const browseConfig: InternalWorkspaceBrowseConfiguration = config as InternalWorkspaceBrowseConfiguration;
-            sanitized = deepCopy(browseConfig);
->>>>>>> 847ea0b7
             if (!this.isWorkspaceBrowseConfiguration(sanitized) || sanitized.browsePath.length === 0) {
                 console.log("Received an invalid browse configuration from configuration provider: " + JSON.stringify(sanitized));
                 const configValue: WorkspaceBrowseConfiguration | undefined = this.lastCustomBrowseConfiguration.Value;
