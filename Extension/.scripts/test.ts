--- conflicted
+++ resolved
@@ -75,11 +75,7 @@
 async function unitTests() {
     await checkFolder('dist/test/unit', `The folder '${$root}/dist/test/unit is missing. You should run ${brightGreen("yarn compile")}\n\n`);
     const mocha = await checkFile(["node_modules/.bin/mocha.cmd", "node_modules/.bin/mocha"], `Can't find the mocha testrunner. You might need to run ${brightGreen("yarn install")}\n\n`);
-<<<<<<< HEAD
     const result = spawnSync(mocha, [`${$root}/dist/test/unit/**/*.test.js`, '--timeout','30000'], { stdio:'inherit'});
-=======
-    const result = spawnSync(mocha, [`${$root}/dist/test/unit/**/*.test.js`, '--timeout', '30000'], { stdio:'inherit'});
->>>>>>> b8f2a298
     verbose(`\n${green("NOTE:")} If you want to run a scenario test (end-to-end) use ${cmdSwitch('scenario=<NAME>')} \n\n`);
     return result.status;
 }
